--- conflicted
+++ resolved
@@ -29,16 +29,4 @@
 [testenv:flake8]
 deps=
   flake8
-<<<<<<< HEAD
-commands=flake8 --select=F {posargs:teuthology scripts}
-=======
-commands=flake8 --select=F {posargs:teuthology scripts}
-
-[testenv:docs]
-basepython=python
-changedir=docs
-deps=sphinx
-commands=
-    sphinx-apidoc -f -o . ../teuthology ../teuthology/test ../teuthology/orchestra/test ../teuthology/task/test
-    sphinx-build -b html -d {envtmpdir}/doctrees .  {envtmpdir}/html
->>>>>>> 37e176bf
+commands=flake8 --select=F {posargs:teuthology scripts}