--- conflicted
+++ resolved
@@ -554,16 +554,11 @@
     """
     Move a file from one path to another on a remote site
 
-<<<<<<< HEAD
-    If permissions should to be preserved the file to_path must exist since file
-    needs to be stat'ed first, to make sure we maintain the same permissions.
-=======
     If preserve_perms is true, the contents of the destination file (to_path,
     which must already exist in this case) are replaced with the contents of the
     source file (from_path) and the permissions of to_path are preserved. If
     preserve_perms is false, to_path does not need to exist, and is simply
     clobbered if it does.
->>>>>>> d62ac7c6
     """
     if(preserve_perms):
         args = []
