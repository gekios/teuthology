
class BranchNotFoundError(ValueError):
    def __init__(self, branch, repo=None):
        self.branch = branch
        self.repo = repo

    def __str__(self):
        if self.repo:
            repo_str = " in repo: %s" % self.repo
        else:
            repo_str = ""
        return "Branch '{branch}' not found{repo_str}!".format(
            branch=self.branch, repo_str=repo_str)


class GitError(RuntimeError):
    pass


class BootstrapError(RuntimeError):
    pass


class ConfigError(RuntimeError):
    """
    Meant to be used when an invalid config entry is found.
    """
    pass


class CommandFailedError(Exception):

    """
    Exception thrown on command failure
    """
    def __init__(self, command, exitstatus, node=None, label=None):
        self.command = command
        self.exitstatus = exitstatus
        self.node = node
        self.label = label

    def __str__(self):
        prefix = "Command failed"
        if self.label:
            prefix = "Command failed ({label})".format(label=self.label)
        return "{prefix} on {node} with status {status}: {cmd!r}".format(
            node=self.node,
            status=self.exitstatus,
            cmd=self.command,
            prefix=prefix,
            )


class CommandCrashedError(Exception):

    """
    Exception thrown on crash
    """
    def __init__(self, command):
        self.command = command

    def __str__(self):
        return "Command crashed: {command!r}".format(
            command=self.command,
            )


class ConnectionLostError(Exception):

    """
    Exception thrown when the connection is lost
    """
    def __init__(self, command, node=None):
        self.command = command
        self.node = node

    def __str__(self):
        node_str = 'to %s ' % self.node if self.node else ''
        return "SSH connection {node_str}was lost: {command!r}".format(
            node_str=node_str,
            command=self.command,
<<<<<<< HEAD
            )
=======
            )


class ScheduleFailError(RuntimeError):
    def __init__(self, message, name=None):
        self.message = message
        self.name = name

    def __str__(self):
        return "Scheduling {name} failed: {msg}".format(
            name=self.name,
            msg=self.message,
        ).replace('  ', ' ')


class VersionNotFoundError(Exception):
    def __init__(self, url):
        self.url = url

    def __str__(self):
        return "Failed to fetch package version from %s" % self.url


class UnsupportedPackageTypeError(Exception):
    def __init__(self, node):
        self.node = node

    def __str__(self):
        return "os.package_type {pkg_type!r} on {node}".format(
            node=self.node, pkg_type=self.node.os.package_type)
>>>>>>> 37e176bf
<|MERGE_RESOLUTION|>--- conflicted
+++ resolved
@@ -79,37 +79,4 @@
         return "SSH connection {node_str}was lost: {command!r}".format(
             node_str=node_str,
             command=self.command,
-<<<<<<< HEAD
-            )
-=======
-            )
-
-
-class ScheduleFailError(RuntimeError):
-    def __init__(self, message, name=None):
-        self.message = message
-        self.name = name
-
-    def __str__(self):
-        return "Scheduling {name} failed: {msg}".format(
-            name=self.name,
-            msg=self.message,
-        ).replace('  ', ' ')
-
-
-class VersionNotFoundError(Exception):
-    def __init__(self, url):
-        self.url = url
-
-    def __str__(self):
-        return "Failed to fetch package version from %s" % self.url
-
-
-class UnsupportedPackageTypeError(Exception):
-    def __init__(self, node):
-        self.node = node
-
-    def __str__(self):
-        return "os.package_type {pkg_type!r} on {node}".format(
-            node=self.node, pkg_type=self.node.os.package_type)
->>>>>>> 37e176bf
+            )