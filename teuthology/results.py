import os
import sys
import time
import yaml
import logging
import subprocess
from textwrap import dedent
from textwrap import fill

import teuthology
from teuthology.config import config
from teuthology import misc
from teuthology import ls
from .report import ResultsSerializer

log = logging.getLogger(__name__)


def main(args):

    log = logging.getLogger(__name__)
    if args['--verbose']:
        teuthology.log.setLevel(logging.DEBUG)

    if not args['--dry-run']:
        log_path = os.path.join(args['--archive-dir'], 'results.log')
        teuthology.setup_log_file(log_path)

    try:
        results(args['--archive-dir'], args['--name'], args['--email'],
                int(args['--timeout']), args['--dry-run'])
    except Exception:
        log.exception('error generating results')
        raise


def results(archive_dir, name, email, timeout, dry_run):
    archive_base = os.path.split(archive_dir)[0]
    serializer = ResultsSerializer(archive_base)
    starttime = time.time()

    if timeout:
        log.info('Waiting up to %d seconds for tests to finish...', timeout)
    while serializer.running_jobs_for_run(name) and timeout > 0:
        if time.time() - starttime > timeout:
            log.warn('test(s) did not finish before timeout of %d seconds',
                     timeout)
            break
        time.sleep(10)
    log.info('Tests finished! gathering results...')

    (subject, body) = build_email_body(name, archive_dir)

    try:
        if email and dry_run:
            print "From: %s" % (config.results_sending_email or 'teuthology')
            print "To: %s" % email
            print "Subject: %s" % subject
            print body
        elif email:
            email_results(
                subject=subject,
<<<<<<< HEAD
                from_=args.teuthology_config['results_sending_email'],
                to=args.email,
=======
                from_=(config.results_sending_email or 'teuthology'),
                to=email,
>>>>>>> 37e176bf
                body=body,
            )
    finally:
        generate_coverage(archive_dir, name)


def generate_coverage(archive_dir, name):
    coverage_config_keys = ('coverage_output_dir', 'coverage_html_dir',
                            'coverage_tools_dir')
    for key in coverage_config_keys:
        if key not in config.to_dict():
            log.warn(
                "'%s' not in teuthology config; skipping coverage report",
                key)
            return
    log.info('starting coverage generation')
    subprocess.Popen(
        args=[
            os.path.join(os.path.dirname(sys.argv[0]), 'teuthology-coverage'),
            '-v',
            '-o',
            os.path.join(config.coverage_output_dir, name),
            '--html-output',
            os.path.join(config.coverage_html_dir, name),
            '--cov-tools-dir',
            config.coverage_tools_dir,
            archive_dir,
        ],
    )


def email_results(subject, from_, to, body):
    log.info('Sending results to {to}: {body}'.format(to=to, body=body))
    import smtplib
    from email.mime.text import MIMEText
    msg = MIMEText(body)
    msg['Subject'] = subject
    msg['From'] = from_
    msg['To'] = to
    log.debug('sending email %s', msg.as_string())
    smtp = smtplib.SMTP('localhost')
    smtp.sendmail(msg['From'], [msg['To']], msg.as_string())
    smtp.quit()


def build_email_body(name, archive_dir):
    failed = {}
    hung = {}
    passed = {}

    for job in ls.get_jobs(archive_dir):
        job_dir = os.path.join(archive_dir, job)
        summary_file = os.path.join(job_dir, 'summary.yaml') 
        # Every job gets a link to e.g. pulpito's pages
        info_url = misc.get_results_url(name, job)
        if info_url:
            info_line = email_templates['info_url_templ'].format(info=info_url)
        else:
            info_line = ''

        # Unfinished jobs will have no summary.yaml
        if not os.path.exists(summary_file):
            info_file = os.path.join(job_dir, 'info.yaml')

            desc = ''
            if os.path.exists(info_file):
                with file(info_file) as f:
                    info = yaml.safe_load(f)
                    desc = info['description']

            hung[job] = email_templates['hung_templ'].format(
                job_id=job,
                desc=desc,
                info_line=info_line,
            )
            continue

        with file(summary_file) as f:
            summary = yaml.safe_load(f)

        if summary['success']:
            passed[job] = email_templates['pass_templ'].format(
                job_id=job,
                desc=summary.get('description'),
                time=int(summary.get('duration', 0)),
                info_line=info_line,
            )
        else:
            log = misc.get_http_log_path(archive_dir, job)
            if log:
                log_line = email_templates['fail_log_templ'].format(log=log)
            else:
                log_line = ''
            # Transitioning from sentry_events -> sentry_event
            sentry_events = summary.get('sentry_events')
            if sentry_events:
                sentry_event = sentry_events[0]
            else:
                sentry_event = summary.get('sentry_event', '')
            if sentry_event:
                sentry_line = email_templates['fail_sentry_templ'].format(
                    sentry_event=sentry_event)
            else:
                sentry_line = ''

            # 'fill' is from the textwrap module and it collapses a given
            # string into multiple lines of a maximum width as specified. We
            # want 75 characters here so that when we indent by 4 on the next
            # line, we have 79-character exception paragraphs.
            reason = fill(summary.get('failure_reason'), 75)
            reason = '\n'.join(('    ') + line for line in reason.splitlines())

            failed[job] = email_templates['fail_templ'].format(
                job_id=job,
                desc=summary.get('description'),
                time=int(summary.get('duration', 0)),
                reason=reason,
                info_line=info_line,
                log_line=log_line,
                sentry_line=sentry_line,
            )

    maybe_comma = lambda s: ', ' if s else ' '

    subject = ''
    fail_sect = ''
    hung_sect = ''
    pass_sect = ''
    if failed:
        subject += '{num_failed} failed{sep}'.format(
            num_failed=len(failed),
            sep=maybe_comma(hung or passed)
        )
        fail_sect = email_templates['sect_templ'].format(
            title='Failed',
            jobs=''.join(failed.values())
        )
    if hung:
        subject += '{num_hung} hung{sep}'.format(
            num_hung=len(hung),
            sep=maybe_comma(passed),
        )
        hung_sect = email_templates['sect_templ'].format(
            title='Hung',
            jobs=''.join(hung.values()),
        )
    if passed:
        subject += '%s passed ' % len(passed)
        pass_sect = email_templates['sect_templ'].format(
            title='Passed',
            jobs=''.join(passed.values()),
        )

    body = email_templates['body_templ'].format(
        name=name,
        info_root=misc.get_results_url(name),
        log_root=misc.get_http_log_path(archive_dir),
        fail_count=len(failed),
        hung_count=len(hung),
        pass_count=len(passed),
        fail_sect=fail_sect,
        hung_sect=hung_sect,
        pass_sect=pass_sect,
    )

    subject += 'in {suite}'.format(suite=name)
    return (subject.strip(), body.strip())

email_templates = {
    'body_templ': dedent("""\
        Test Run: {name}
        =================================================================
        info:   {info_root}
        logs:   {log_root}
        failed: {fail_count}
        hung:   {hung_count}
        passed: {pass_count}

        {fail_sect}{hung_sect}{pass_sect}
        """),
    'sect_templ': dedent("""\
        {title}
        =================================================================
        {jobs}
        """),
    'fail_templ': dedent("""\
        [{job_id}]  {desc}
        -----------------------------------------------------------------
        time:   {time}s{info_line}{log_line}{sentry_line}

        {reason}

        """),
    'info_url_templ': "\ninfo:   {info}",
    'fail_log_templ': "\nlog:    {log}",
    'fail_sentry_templ': "\nsentry: {sentry_event}",
    'hung_templ': dedent("""\
        [{job_id}] {desc}{info_line}
        """),
    'pass_templ': dedent("""\
        [{job_id}] {desc}
        time:   {time}s{info_line}

        """),
}<|MERGE_RESOLUTION|>--- conflicted
+++ resolved
@@ -60,13 +60,8 @@
         elif email:
             email_results(
                 subject=subject,
-<<<<<<< HEAD
                 from_=args.teuthology_config['results_sending_email'],
                 to=args.email,
-=======
-                from_=(config.results_sending_email or 'teuthology'),
-                to=email,
->>>>>>> 37e176bf
                 body=body,
             )
     finally:
