"""
Internal tasks are tasks that are started from the teuthology infrastructure.
Note that there is no corresponding task defined for this module.  All of
the calls are made from other modules, most notably teuthology/run.py
"""
from cStringIO import StringIO
import contextlib
import logging
import os
import time
import yaml
import subprocess

from teuthology import lockstatus
from teuthology import lock
from teuthology import misc
from teuthology import provision
from teuthology.config import config as teuth_config
from teuthology.parallel import parallel
from teuthology.suite import has_packages_for_distro
from ..orchestra import cluster, remote, run
from .. import report

log = logging.getLogger(__name__)


@contextlib.contextmanager
def base(ctx, config):
    """
    Create the test directory that we will be using on the remote system
    """
    log.info('Creating test directory...')
    testdir = misc.get_testdir(ctx)
    run.wait(
        ctx.cluster.run(
            args=[
                'mkdir', '-m0755', '--',
                testdir,
                ],
            wait=False,
            )
        )
    try:
        yield
    finally:
        log.info('Tidying up after the test...')
        # if this fails, one of the earlier cleanups is flawed; don't
        # just cram an rm -rf here
        run.wait(
            ctx.cluster.run(
                args=[
                    'rm',
                    '-rf',
                    '--',
                    testdir,
                    ],
                wait=False,
                ),
            )


@contextlib.contextmanager
def lock_machines(ctx, config):
    """
    Lock machines.  Called when the teuthology run finds and locks
    new machines.  This is not called if the one has teuthology-locked
    machines and placed those keys in the Targets section of a yaml file.
    """
<<<<<<< HEAD
=======
    # It's OK for os_type and os_version to be None here.  If we're trying
    # to lock a bare metal machine, we'll take whatever is available.  If
    # we want a vps, defaults will be provided by misc.get_distro and
    # misc.get_distro_version in provision.create_if_vm
    os_type = ctx.config.get("os_type")
    os_version = ctx.config.get("os_version")
    arch = ctx.config.get('arch')
>>>>>>> 37e176bf
    log.info('Locking machines...')
    assert isinstance(config[0], int), 'config[0] must be an integer'
    machine_type = config[1]
    how_many = config[0]
    # We want to make sure there are always this many machines available
    to_reserve = 0

    # change the status during the locking process
    report.try_push_job_info(ctx.config, dict(status='waiting'))

    while True:
        # get a candidate list of machines
        machines = lock.list_locks(machine_type=machine_type, up=True,
                                   locked=False, count=how_many + to_reserve)
        if machines is None:
            if ctx.block:
                log.error('Error listing machines, trying again')
                time.sleep(20)
                continue
            else:
                raise RuntimeError('Error listing machines')

        # make sure there are machines for non-automated jobs to run
        if len(machines) <= to_reserve and ctx.owner.startswith('scheduled'):
            if ctx.block:
                log.info(
                    'waiting for more machines to be free (need %s see %s)...',
                    how_many,
                    len(machines),
                )
                time.sleep(10)
                continue
            else:
                assert 0, ('not enough machines free; need %s + %s, have %s' %
                           (to_reserve, how_many, len(machines)))

        newly_locked = lock.lock_many(ctx, how_many, machine_type, ctx.owner,
                                      ctx.archive)
        if len(newly_locked) == how_many:
            vmlist = []
            for lmach in newly_locked:
                if misc.is_vm(lmach):
                    vmlist.append(lmach)
            if vmlist:
                log.info('Waiting for virtual machines to come up')
                keys_dict = dict()
                loopcount = 0
                while len(keys_dict) != len(vmlist):
                    loopcount += 1
                    time.sleep(10)
                    keys_dict = lock.ssh_keyscan(vmlist)
                    log.info('virtual machine is still unavailable')
                    if loopcount == 40:
                        loopcount = 0
                        log.info('virtual machine(s) still not up, ' +
                                 'recreating unresponsive ones.')
                        for guest in vmlist:
                            if guest not in keys_dict.keys():
                                log.info('recreating: ' + guest)
                                full_name = misc.canonicalize_hostname(guest)
                                provision.destroy_if_vm(ctx, full_name)
                                provision.create_if_vm(ctx, full_name)
                if lock.do_update_keys(keys_dict):
                    log.info("Error in virtual machine keys")
                newscandict = {}
                for dkey in newly_locked.iterkeys():
                    stats = lockstatus.get_status(dkey)
                    newscandict[dkey] = stats['ssh_pub_key']
                ctx.config['targets'] = newscandict
            else:
                ctx.config['targets'] = newly_locked
            locked_targets = yaml.safe_dump(
                ctx.config['targets'],
                default_flow_style=False
            ).splitlines()
            log.info('\n  '.join(['Locked targets:', ] + locked_targets))
            # successfully locked machines, change status back to running
            report.try_push_job_info(ctx.config, dict(status='running'))
            break
        elif not ctx.block:
            assert 0, 'not enough machines are available'

        log.warn('Could not lock enough machines, waiting...')
        time.sleep(10)
    try:
        yield
    finally:
<<<<<<< HEAD
        if ctx.config.get('unlock_on_failure', False) or \
           ctx.summary.get('success', False):
=======
        # If both unlock_on_failure and nuke-on-error are set, don't unlock now
        # because we're just going to nuke (and unlock) later.
        unlock_on_failure = (
            ctx.config.get('unlock_on_failure', False)
            and not ctx.config.get('nuke-on-error', False)
        )
        if get_status(ctx.summary) == 'pass' or unlock_on_failure:
>>>>>>> 37e176bf
            log.info('Unlocking machines...')
            for machine in ctx.config['targets'].iterkeys():
                lock.unlock_one(ctx, machine, ctx.owner, ctx.archive)


def save_config(ctx, config):
    """
    Store the config in a yaml file
    """
    log.info('Saving configuration')
    if ctx.archive is not None:
        with file(os.path.join(ctx.archive, 'config.yaml'), 'w') as f:
            yaml.safe_dump(ctx.config, f, default_flow_style=False)

def check_lock(ctx, config):
    """
    Check lock status of remote machines.
    """
    if ctx.config.get('check-locks') == False:
        log.info('Lock checking disabled.')
        return
    log.info('Checking locks...')
    for machine in ctx.config['targets'].iterkeys():
        status = lockstatus.get_status(machine)
        log.debug('machine status is %s', repr(status))
        assert status is not None, \
            'could not read lock status for {name}'.format(name=machine)
        assert status['up'], 'machine {name} is marked down'.format(name=machine)
        assert status['locked'], \
            'machine {name} is not locked'.format(name=machine)
        assert status['locked_by'] == ctx.owner, \
            'machine {name} is locked by {user}, not {owner}'.format(
            name=machine,
            user=status['locked_by'],
            owner=ctx.owner,
            )


def check_packages(ctx, config):
    """
    Checks gitbuilder to determine if there are missing packages for this job.

    If there are missing packages, fail the job.
    """
    log.info("Checking packages...")
    os_type = ctx.config.get("os_type", None)
    sha1 = ctx.config.get("sha1", None)
    # We can only do this check if there are a defined sha1 and os_type
    # in the job config.
    if os_type and sha1:
        log.info(
            "Checking packages for os_type '{os}' and ceph hash '{ver}'".format(
                os=os_type,
                ver=sha1,
            )
        )
        if not has_packages_for_distro(sha1, os_type):
            msg = "Packages for os_type '{os}' and ceph hash '{ver}' not found"
            msg = msg.format(
                os=os_type,
                ver=sha1,
            )
            log.error(msg)
            # set the failure message and update paddles with the status
            ctx.summary["failure_reason"] = msg
            set_status(ctx.summary, "dead")
            report.try_push_job_info(ctx.config, dict(status='dead'))
            raise RuntimeError(msg)
    else:
        log.info(
            "Checking packages skipped, missing os_type '{os}' or ceph hash '{ver}'".format(
                os=os_type,
                ver=sha1,
            )
        )



@contextlib.contextmanager
def timer(ctx, config):
    """
    Start the timer used by teuthology
    """
    log.info('Starting timer...')
    start = time.time()
    try:
        yield
    finally:
        duration = time.time() - start
        log.info('Duration was %f seconds', duration)
        ctx.summary['duration'] = duration


def connect(ctx, config):
    """
    Open a connection to a remote host.
    """
    log.info('Opening connections...')
    remotes = []
    machs = []
    for name in ctx.config['targets'].iterkeys():
        machs.append(name)
    for t, key in ctx.config['targets'].iteritems():
        t = misc.canonicalize_hostname(t)
        log.debug('connecting to %s', t)
        try:
            if ctx.config['sshkeys'] == 'ignore':
                key = None
        except (AttributeError, KeyError):
            pass
        if key.startswith('ssh-rsa ') or key.startswith('ssh-dss '):
            if misc.is_vm(t):
                key = None
        remotes.append(
            remote.Remote(name=t, host_key=key, keep_alive=True, console=None))
    ctx.cluster = cluster.Cluster()
    if 'roles' in ctx.config:
        for rem, roles in zip(remotes, ctx.config['roles']):
            assert all(isinstance(role, str) for role in roles), \
                "Roles in config must be strings: %r" % roles
            ctx.cluster.add(rem, roles)
            log.info('roles: %s - %s' % (rem, roles))
    else:
        for rem in remotes:
            ctx.cluster.add(rem, rem.name)


@contextlib.contextmanager
def push_inventory(ctx, config):
    if not teuth_config.lock_server:
        yield
        return

    def push():
        for rem in ctx.cluster.remotes.keys():
            info = rem.inventory_info
            lock.update_inventory(info)
    try:
        push()
        yield
    except Exception:
        log.exception("Error pushing inventory")


def serialize_remote_roles(ctx, config):
    """
    Provides an explicit mapping for which remotes have been assigned what roles
    So that other software can be loosely coupled to teuthology
    """
    if ctx.archive is not None:
        with file(os.path.join(ctx.archive, 'info.yaml'), 'r+') as info_file:
            info_yaml = yaml.safe_load(info_file)
            info_file.seek(0)
            info_yaml['cluster'] = dict([(rem.name, {'roles': roles}) for rem, roles in ctx.cluster.remotes.iteritems()])
            yaml.safe_dump(info_yaml, info_file, default_flow_style=False)


def check_ceph_data(ctx, config):
    """
    Check for old /var/lib/ceph directories and detect staleness.
    """
    log.info('Checking for old /var/lib/ceph...')
    processes = ctx.cluster.run(
        args=[
            'test', '!', '-e', '/var/lib/ceph',
            ],
        wait=False,
        )
    failed = False
    for proc in processes:
        try:
            proc.wait()
        except run.CommandFailedError:
            log.error('Host %s has stale /var/lib/ceph, check lock and nuke/cleanup.', proc.remote.shortname)
            failed = True
    if failed:
        raise RuntimeError('Stale /var/lib/ceph detected, aborting.')

def check_conflict(ctx, config):
    """
    Note directory use conflicts and stale directories.
    """
    log.info('Checking for old test directory...')
    testdir = misc.get_testdir(ctx)
    processes = ctx.cluster.run(
        args=[
            'test', '!', '-e', testdir,
            ],
        wait=False,
        )
    failed = False
    for proc in processes:
        try:
            proc.wait()
        except run.CommandFailedError:
            log.error('Host %s has stale test directory %s, check lock and cleanup.', proc.remote.shortname, testdir)
            failed = True
    if failed:
        raise RuntimeError('Stale jobs detected, aborting.')


def fetch_binaries_for_coredumps(path, remote):
    """
    Pul ELFs (debug and stripped) for each coredump found
    """
    # Check for Coredumps:
    coredump_path = os.path.join(path, 'coredump')
    if os.path.isdir(coredump_path):
        log.info('Transferring binaries for coredumps...')
        for dump in os.listdir(coredump_path):
            # Pull program from core file
            dump_path = os.path.join(coredump_path, dump)
            dump_info = subprocess.Popen(['file', dump_path],
                                         stdout=subprocess.PIPE)
            dump_out = dump_info.communicate()

            # Parse file output to get program, Example output:
            # 1422917770.7450.core: ELF 64-bit LSB core file x86-64, version 1 (SYSV), SVR4-style, \
            # from 'radosgw --rgw-socket-path /home/ubuntu/cephtest/apache/tmp.client.0/fastcgi_soc'
            dump_program = dump_out.split("from '")[1].split(' ')[0]

            # Find path on remote server:
            r = remote.run(args=['which', dump_program], stdout=StringIO())
            remote_path = r.stdout.getvalue()

            # Pull remote program into coredump folder:
            remote._sftp_get_file(remote_path, os.path.join(coredump_path,
                                                            dump_program))

            # Pull Debug symbols:
            debug_path = os.path.join('/usr/lib/debug', remote_path)

            # RPM distro's append their non-stripped ELF's with .debug
            # When deb based distro's do not.
            if remote.system_type == 'rpm':
                debug_path = '{debug_path}.debug'.format(debug_path=debug_path)

            remote.get_file(debug_path, coredump_path)


@contextlib.contextmanager
def archive(ctx, config):
    """
    Handle the creation and deletion of the archive directory.
    """
    log.info('Creating archive directory...')
    archive_dir = misc.get_archive_dir(ctx)
    run.wait(
        ctx.cluster.run(
            args=[
                'install', '-d', '-m0755', '--', archive_dir,
                ],
            wait=False,
            )
        )

    try:
        yield
    except Exception:
        # we need to know this below
        ctx.summary['success'] = False
        raise
    finally:
        if ctx.archive is not None and \
                not (ctx.config.get('archive-on-error') and ctx.summary['success']):
            log.info('Transferring archived files...')
            logdir = os.path.join(ctx.archive, 'remote')
            if (not os.path.exists(logdir)):
                os.mkdir(logdir)
            for rem in ctx.cluster.remotes.iterkeys():
                path = os.path.join(logdir, rem.shortname)
                misc.pull_directory(rem, archive_dir, path)
                # Check for coredumps and pull binaries
                fetch_binaries_for_coredumps(path, rem)

        log.info('Removing archive directory...')
        run.wait(
            ctx.cluster.run(
                args=[
                    'rm',
                    '-rf',
                    '--',
                    archive_dir,
                    ],
                wait=False,
                ),
            )


@contextlib.contextmanager
def sudo(ctx, config):
    """
    Enable use of sudo
    """
    log.info('Configuring sudo...')
    sudoers_file = '/etc/sudoers'
    backup_ext = '.orig.teuthology'
    tty_expr = r's/^\([^#]*\) \(requiretty\)/\1 !\2/g'
    pw_expr = r's/^\([^#]*\) !\(visiblepw\)/\1 \2/g'

    run.wait(
        ctx.cluster.run(
            args="sudo sed -i{ext} -e '{tty}' -e '{pw}' {path}".format(
                ext=backup_ext, tty=tty_expr, pw=pw_expr,
                path=sudoers_file
            ),
            wait=False,
        )
    )
    try:
        yield
    finally:
        log.info('Restoring {0}...'.format(sudoers_file))
        ctx.cluster.run(
            args="sudo mv -f {path}{ext} {path}".format(
                path=sudoers_file, ext=backup_ext
            )
        )


@contextlib.contextmanager
def coredump(ctx, config):
    """
    Stash a coredump of this system if an error occurs.
    """
    log.info('Enabling coredump saving...')
    archive_dir = misc.get_archive_dir(ctx)
    run.wait(
        ctx.cluster.run(
            args=[
                'install', '-d', '-m0755', '--',
                '{adir}/coredump'.format(adir=archive_dir),
                run.Raw('&&'),
                'sudo', 'sysctl', '-w', 'kernel.core_pattern={adir}/coredump/%t.%p.core'.format(adir=archive_dir),
                ],
            wait=False,
            )
        )

    try:
        yield
    finally:
        run.wait(
            ctx.cluster.run(
                args=[
                    'sudo', 'sysctl', '-w', 'kernel.core_pattern=core',
                    run.Raw('&&'),
                    # don't litter the archive dir if there were no cores dumped
                    'rmdir',
                    '--ignore-fail-on-non-empty',
                    '--',
                    '{adir}/coredump'.format(adir=archive_dir),
                    ],
                wait=False,
                )
            )

        # set success=false if the dir is still there = coredumps were
        # seen
        for rem in ctx.cluster.remotes.iterkeys():
            r = rem.run(
                args=[
                    'if', 'test', '!', '-e', '{adir}/coredump'.format(adir=archive_dir), run.Raw(';'), 'then',
                    'echo', 'OK', run.Raw(';'),
                    'fi',
                    ],
                stdout=StringIO(),
                )
            if r.stdout.getvalue() != 'OK\n':
                log.warning('Found coredumps on %s, flagging run as failed', rem)
                ctx.summary['success'] = False
                if 'failure_reason' not in ctx.summary:
                    ctx.summary['failure_reason'] = \
                        'Found coredumps on {rem}'.format(rem=rem)

@contextlib.contextmanager
def syslog(ctx, config):
    """
    start syslog / stop syslog on exit.
    """
    if ctx.archive is None:
        # disable this whole feature if we're not going to archive the data anyway
        yield
        return

    log.info('Starting syslog monitoring...')

    archive_dir = misc.get_archive_dir(ctx)
    run.wait(
        ctx.cluster.run(
            args=[
                'mkdir', '-m0755', '--',
                '{adir}/syslog'.format(adir=archive_dir),
                ],
            wait=False,
            )
        )

    CONF = '/etc/rsyslog.d/80-cephtest.conf'
    conf_fp = StringIO('''
kern.* -{adir}/syslog/kern.log;RSYSLOG_FileFormat
*.*;kern.none -{adir}/syslog/misc.log;RSYSLOG_FileFormat
'''.format(adir=archive_dir))
    try:
        for rem in ctx.cluster.remotes.iterkeys():
            misc.sudo_write_file(
                remote=rem,
                path=CONF,
                data=conf_fp,
                )
            conf_fp.seek(0)
        run.wait(
            ctx.cluster.run(
                args=[
                    'sudo',
                    'service',
                    # a mere reload (SIGHUP) doesn't seem to make
                    # rsyslog open the files
                    'rsyslog',
                    'restart',
                    ],
                wait=False,
                ),
            )

        yield
    finally:
        log.info('Shutting down syslog monitoring...')

        run.wait(
            ctx.cluster.run(
                args=[
                    'sudo',
                    'rm',
                    '-f',
                    '--',
                    CONF,
                    run.Raw('&&'),
                    'sudo',
                    'service',
                    'rsyslog',
                    'restart',
                    ],
                wait=False,
                ),
            )
        # race condition: nothing actually says rsyslog had time to
        # flush the file fully. oh well.

        log.info('Checking logs for errors...')
        for rem in ctx.cluster.remotes.iterkeys():
            log.debug('Checking %s', rem.name)
            r = rem.run(
                args=[
                    'egrep', '--binary-files=text',
                    '\\bBUG\\b|\\bINFO\\b|\\bDEADLOCK\\b',
                    run.Raw('{adir}/syslog/*.log'.format(adir=archive_dir)),
                    run.Raw('|'),
                    'grep', '-v', 'task .* blocked for more than .* seconds',
                    run.Raw('|'),
                    'grep', '-v', 'lockdep is turned off',
                    run.Raw('|'),
                    'grep', '-v', 'trying to register non-static key',
                    run.Raw('|'),
                    'grep', '-v', 'DEBUG: fsize',  # xfs_fsr
                    run.Raw('|'),
                    'grep', '-v', 'CRON',  # ignore cron noise
                    run.Raw('|'),
                    'grep', '-v', 'BUG: bad unlock balance detected', # #6097
                    run.Raw('|'),
                    'grep', '-v', 'inconsistent lock state', # FIXME see #2523
                    run.Raw('|'),
                    'grep', '-v', '*** DEADLOCK ***', # part of lockdep output
                    run.Raw('|'),
                    'grep', '-v', 'INFO: possible irq lock inversion dependency detected', # FIXME see #2590 and #147
                    run.Raw('|'),
                    'grep', '-v', 'INFO: NMI handler (perf_event_nmi_handler) took too long to run',
                    run.Raw('|'),
                    'grep', '-v', 'INFO: recovery required on readonly',
                    run.Raw('|'),
                    'head', '-n', '1',
                    ],
                stdout=StringIO(),
                )
            stdout = r.stdout.getvalue()
            if stdout != '':
                log.error('Error in syslog on %s: %s', rem.name, stdout)
                ctx.summary['success'] = False
                if 'failure_reason' not in ctx.summary:
                    ctx.summary['failure_reason'] = \
                        "'{error}' in syslog".format(error=stdout)

        log.info('Compressing syslogs...')
        run.wait(
            ctx.cluster.run(
                args=[
                    'find',
                    '{adir}/syslog'.format(adir=archive_dir),
                    '-name',
                    '*.log',
                    '-print0',
                    run.Raw('|'),
                    'sudo',
                    'xargs',
                    '-0',
                    '--no-run-if-empty',
                    '--',
                    'gzip',
                    '--',
                    ],
                wait=False,
                ),
            )


def vm_setup(ctx, config):
    """
    Look for virtual machines and handle their initialization
    """
    with parallel() as p:
        editinfo = os.path.join(os.path.dirname(__file__),'edit_sudoers.sh')
        for rem in ctx.cluster.remotes.iterkeys():
            mname = rem.shortname
            if misc.is_vm(mname):
                r = rem.run(args=['test', '-e', '/ceph-qa-ready',],
                        stdout=StringIO(),
                        check_status=False,)
                if r.returncode != 0:
                    p1 = subprocess.Popen(['cat', editinfo], stdout=subprocess.PIPE)
                    p2 = subprocess.Popen(
                        [
                            'ssh',
                            '-o', 'StrictHostKeyChecking=no',
                            '-t', '-t',
                            str(rem),
                            'sudo',
                            'sh'
                        ],
                        stdin=p1.stdout, stdout=subprocess.PIPE
                    )
                    _, err = p2.communicate()
                    if err:
                        log.info("Edit of /etc/sudoers failed: %s", err)
                    p.spawn(_handle_vm_init, rem)

def _handle_vm_init(remote_):
    """
    Initialize a remote vm by downloading and running ceph_qa_chef.
    """
    log.info('Running ceph_qa_chef on %s', remote_)
    remote_.run(
        args=[
            'wget', '-q', '-O-',
            'http://ceph.com/git/?p=ceph-qa-chef.git;a=blob_plain;f=solo/solo-from-scratch;hb=HEAD',
            run.Raw('|'),
            'sh',
<<<<<<< HEAD
        ])
=======
        ],
        label="run chef solo-from-scratch"
    )
>>>>>>> 37e176bf
<|MERGE_RESOLUTION|>--- conflicted
+++ resolved
@@ -66,16 +66,6 @@
     new machines.  This is not called if the one has teuthology-locked
     machines and placed those keys in the Targets section of a yaml file.
     """
-<<<<<<< HEAD
-=======
-    # It's OK for os_type and os_version to be None here.  If we're trying
-    # to lock a bare metal machine, we'll take whatever is available.  If
-    # we want a vps, defaults will be provided by misc.get_distro and
-    # misc.get_distro_version in provision.create_if_vm
-    os_type = ctx.config.get("os_type")
-    os_version = ctx.config.get("os_version")
-    arch = ctx.config.get('arch')
->>>>>>> 37e176bf
     log.info('Locking machines...')
     assert isinstance(config[0], int), 'config[0] must be an integer'
     machine_type = config[1]
@@ -163,18 +153,8 @@
     try:
         yield
     finally:
-<<<<<<< HEAD
         if ctx.config.get('unlock_on_failure', False) or \
            ctx.summary.get('success', False):
-=======
-        # If both unlock_on_failure and nuke-on-error are set, don't unlock now
-        # because we're just going to nuke (and unlock) later.
-        unlock_on_failure = (
-            ctx.config.get('unlock_on_failure', False)
-            and not ctx.config.get('nuke-on-error', False)
-        )
-        if get_status(ctx.summary) == 'pass' or unlock_on_failure:
->>>>>>> 37e176bf
             log.info('Unlocking machines...')
             for machine in ctx.config['targets'].iterkeys():
                 lock.unlock_one(ctx, machine, ctx.owner, ctx.archive)
@@ -731,10 +711,4 @@
             'http://ceph.com/git/?p=ceph-qa-chef.git;a=blob_plain;f=solo/solo-from-scratch;hb=HEAD',
             run.Raw('|'),
             'sh',
-<<<<<<< HEAD
         ])
-=======
-        ],
-        label="run chef solo-from-scratch"
-    )
->>>>>>> 37e176bf
