"""
Kernel installation task
"""
from cStringIO import StringIO

import logging
import os
import re
import shlex
import urllib2
import urlparse

from teuthology import misc as teuthology
from ..orchestra import run
from ..config import config as teuth_config
from ..exceptions import (UnsupportedPackageTypeError,
                          ConfigError,
                          VersionNotFoundError)
from ..packaging import (
    install_package,
    get_koji_build_info,
    get_kojiroot_base_url,
    get_koji_package_name,
)

log = logging.getLogger(__name__)


def normalize_config(ctx, config):
    """
    Returns a config whose keys are all real roles.
    Generic roles (client, mon, osd, etc.) are replaced with
    the actual roles (client.0, client.1, etc.). If the config
    specifies a different version for a specific role, this is
    unchanged.

    For example, with 4 OSDs this::

         osd:
           tag: v3.0
           kdb: true
         osd.1:
           branch: new_btrfs
           kdb: false
         osd.3:
           deb: /path/to/linux-whatever.deb

    is transformed into::

         osd.0:
           tag: v3.0
           kdb: true
         osd.1:
           branch: new_btrfs
           kdb: false
         osd.2:
           tag: v3.0
           kdb: true
         osd.3:
           deb: /path/to/linux-whatever.deb

    If config is None or just specifies a version to use,
    it is applied to all nodes.

    :param ctx: Context
    :param config: Configuration
    """
    if config is None or \
            len(filter(lambda x: x in ['tag', 'branch', 'sha1', 'kdb',
                                       'deb', 'rpm', 'koji'],
                       config.keys())) == len(config.keys()):
        new_config = {}
        if config is None:
            config = {'branch': 'master'}
        for _, roles_for_host in ctx.cluster.remotes.iteritems():
            new_config[roles_for_host[0]] = config
        return new_config

    new_config = {}
    for role, role_config in config.iteritems():
        if role_config is None:
            role_config = {'branch': 'master'}
        if '.' in role:
            new_config[role] = role_config
        else:
            for id_ in teuthology.all_roles_of_type(ctx.cluster, role):
                name = '{type}.{id}'.format(type=role, id=id_)
                # specific overrides generic
                if name not in config:
                    new_config[name] = role_config
    return new_config

def validate_config(ctx, config):
    """
    Make sure that all kernels in the list of remove kernels
    refer to the same kernel.

    :param ctx: Context
    :param config: Configuration
    """
    for _, roles_for_host in ctx.cluster.remotes.iteritems():
        kernel = None
        for role in roles_for_host:
            role_kernel = config.get(role, kernel)
            if kernel is None:
                kernel = role_kernel
            elif role_kernel is not None:
                assert kernel == role_kernel, \
                    "everything on the same host must use the same kernel"
                if role in config:
                    del config[role]

def _vsplitter(version):
    """Kernels from Calxeda are named ...ceph-<sha1>...highbank.
    Kernels that we generate are named ...-g<sha1>.
    This routine finds the text in front of the sha1 that is used by
    need_to_install() to extract information from the kernel name.

    :param version: Name of the kernel
    """
    if version.endswith('highbank'):
        return 'ceph-'
    return '-g'

def need_to_install(ctx, role, version):
    """
    Check to see if we need to install a kernel.  Get the version of the
    currently running kernel, and compare it against the value passed in.

    :param ctx: Context
    :param role: Role
    :param version: value to compare against (used in checking), can be either
                    a utsrelease string (e.g. '3.13.0-rc3-ceph-00049-ge2817b3')
                    or a sha1.
    """
    ret = True
    log.info('Checking kernel version of {role}, want {ver}...'.format(
             role=role, ver=version))
    uname_fp = StringIO()
    ctx.cluster.only(role).run(
        args=[
            'uname',
            '-r',
            ],
        stdout=uname_fp,
        )
    cur_version = uname_fp.getvalue().rstrip('\n')
    log.debug('current kernel version is {ver}'.format(ver=cur_version))

    if '.' in version:
        # version is utsrelease, yay
        if cur_version == version:
            log.debug('utsrelease strings match, do not need to install')
            ret = False
    else:
        # version is sha1, need to try to extract sha1 from cur_version
        splt = _vsplitter(cur_version)
        if splt in cur_version:
            _, cur_sha1 = cur_version.rsplit(splt, 1)
            dloc = cur_sha1.find('-')
            if dloc > 0:
                cur_sha1 = cur_sha1[0:dloc]
            log.debug('extracting sha1, {ver} -> {sha1}'.format(
                      ver=cur_version, sha1=cur_sha1))
            # FIXME: The above will match things like ...-generic on Ubuntu
            # distro kernels resulting in 'eneric' cur_sha1.
            m = min(len(cur_sha1), len(version))
            assert m >= 6, "cur_sha1 and/or version is too short, m = %d" % m
            if cur_sha1[0:m] == version[0:m]:
                log.debug('extracted sha1 matches, do not need to install')
                ret = False
        else:
            log.debug('failed to parse current kernel version')
    uname_fp.close()
    return ret

def install_firmware(ctx, config):
    """
    Go to the github to get the latest firmware.

    :param ctx: Context
    :param config: Configuration
    """
    linux_firmware_git_upstream = 'git://git.kernel.org/pub/scm/linux/kernel/git/firmware/linux-firmware.git'
    uri = teuth_config.linux_firmware_git_url or linux_firmware_git_upstream
    fw_dir = '/lib/firmware/updates'

    for role in config.iterkeys():
        if isinstance(config[role], str) and config[role].find('distro') >= 0:
            log.info('Skipping firmware on distro kernel');
            return
        (role_remote,) = ctx.cluster.only(role).remotes.keys()
        package_type = teuthology.get_system_type(role_remote)
        if package_type == 'rpm':
            return
        log.info('Installing linux-firmware on {role}...'.format(role=role))
        role_remote.run(
            args=[
                # kludge around mysterious 0-byte .git/HEAD files
                'cd', fw_dir,
                run.Raw('&&'),
                'test', '-d', '.git',
                run.Raw('&&'),
                'test', '!', '-s', '.git/HEAD',
                run.Raw('&&'),
                'sudo', 'rm', '-rf', '.git',
                run.Raw(';'),
                # init
                'sudo', 'install', '-d', '-m0755', fw_dir,
                run.Raw('&&'),
                'cd', fw_dir,
                run.Raw('&&'),
                'sudo', 'git', 'init',
                ],
            )
        role_remote.run(
            args=[
                'sudo', 'git', '--git-dir=%s/.git' % fw_dir, 'config',
                '--get', 'remote.origin.url', run.Raw('>/dev/null'),
                run.Raw('||'),
                'sudo', 'git', '--git-dir=%s/.git' % fw_dir,
                'remote', 'add', 'origin', uri,
                ],
            )
        role_remote.run(
            args=[
                'cd', fw_dir,
                run.Raw('&&'),
                'sudo', 'git', 'fetch', 'origin',
                run.Raw('&&'),
                'sudo', 'git', 'reset', '--hard', 'origin/master'
                ],
            )

def gitbuilder_pkg_name(remote):
    if remote.os.package_type == 'rpm':
        pkg_name = 'kernel.x86_64.rpm'
    elif remote.os.package_type == 'deb':
        pkg_name = 'linux-image.deb'
    else:
        raise UnsupportedPackageTypeError(remote)
    return pkg_name

def remote_pkg_path(remote):
    """
    This is where kernel packages are copied over (in case of local
    packages) or downloaded to (in case of gitbuilder packages) and
    then installed from.
    """
    return os.path.join('/tmp', gitbuilder_pkg_name(remote))

def download_kernel(ctx, config):
    """
    Supply each remote with a kernel package:
      - local kernels are copied over
      - gitbuilder kernels are downloaded
      - nothing is done for distro kernels

    :param ctx: Context
    :param config: Configuration
    """
    procs = {}
    for role, src in config.iteritems():
        needs_download = False

        if src == 'distro':
            # don't need to download distro kernels
            log.debug("src is distro, skipping download");
            continue

        (role_remote,) = ctx.cluster.only(role).remotes.keys()
        if isinstance(src, dict):
            # we're downloading a kernel from koji, the src dict here
            # is the build_info retrieved from koji using get_koji_build_info
            build_id = src["id"]
            log.info("Downloading kernel with build_id {build_id} on {role}...".format(
                build_id=build_id,
                role=role
            ))
            needs_download = True
            baseurl = get_kojiroot_base_url(src)
            pkg_name = get_koji_package_name("kernel", src)
        elif src.find('/') >= 0:
            # local package - src is path
            log.info('Copying kernel package {path} to {role}...'.format(
                path=src, role=role))
            f = open(src, 'r')
            proc = role_remote.run(
                args=[
                    'python', '-c',
                    'import shutil, sys; shutil.copyfileobj(sys.stdin, file(sys.argv[1], "wb"))',
                    remote_pkg_path(role_remote),
                    ],
                wait=False,
                stdin=f
                )
            procs[role_remote.name] = proc
        else:
            # gitbuilder package - src is sha1
            log.info('Downloading kernel {sha1} on {role}...'.format(sha1=src,
                                                                     role=role))
            needs_download = True
            package_type = role_remote.os.package_type
            if package_type == 'rpm':
<<<<<<< HEAD
                dist, ver = teuthology.get_system_type(role_remote, distro=True, version=True)
                if '.' in ver:
                    ver = ver.split('.')[0]
                ldist = '{dist}{ver}'.format(dist=dist, ver=ver)
                _, rpm_url = teuthology.get_ceph_binary_url(
                    package='kernel',
                    sha1=src,
                    format='rpm',
                    flavor='basic',
                    arch='x86_64',
                    dist=ldist,
                    )

                kernel_url = urlparse.urljoin(rpm_url, 'kernel.x86_64.rpm')
                output, err_mess = StringIO(), StringIO()
                role_remote.run(args=['sudo', 'yum', 'list', 'installed', 'kernel'], stdout=output, stderr=err_mess )
                # Check if short (first 8 digits) sha1 is in uname output as expected
                short_sha1 = src[0:7]
                if short_sha1 in output.getvalue():
                    output.close()
                    err_mess.close()
                    continue
                output.close()
                err_mess.close()
                proc = role_remote.run(args=['sudo', 'yum', 'install', '-y', kernel_url], wait=False)
                procs[role_remote.name] = proc
                continue

            larch, ldist = _find_arch_and_dist(ctx)
            _, deb_url = teuthology.get_ceph_binary_url(
=======
                system_type, system_ver = teuthology.get_system_type(
                    role_remote, distro=True, version=True)
                if '.' in system_ver:
                   system_ver = system_ver.split('.')[0]
                ldist = '{system_type}{system_ver}'.format(
                    system_type=system_type, system_ver=system_ver)
                larch = 'x86_64'
            elif package_type == 'deb':
                ldist, larch = role_remote.os.codename, role_remote.arch
            else:
                raise UnsupportedPackageTypeError(role_remote)

            _, baseurl = teuthology.get_ceph_binary_url(
>>>>>>> 37e176bf
                package='kernel',
                sha1=src,
                format=package_type,
                flavor='basic',
                arch=larch,
                dist=ldist,
                )

            pkg_name = gitbuilder_pkg_name(role_remote)

            log.info("fetching, gitbuilder baseurl is %s", baseurl)

        if needs_download:
            proc = role_remote.run(
                args=[
                    'rm', '-f', remote_pkg_path(role_remote),
                    run.Raw('&&'),
                    'echo',
                    pkg_name,
                    run.Raw('|'),
                    'wget',
                    '-nv',
                    '-O',
                    remote_pkg_path(role_remote),
                    '--base={url}'.format(url=baseurl),
                    '--input-file=-',
                    ],
                wait=False)
            procs[role_remote.name] = proc

    for name, proc in procs.iteritems():
        log.debug('Waiting for download/copy to %s to complete...', name)
        proc.wait()


def _no_grub_link(in_file, remote, kernel_ver):
    """
    Copy and link kernel related files if grub cannot be used
    (as is the case in Arm kernels)

    :param infile: kernel file or image file to be copied.
    :param remote: remote machine
    :param kernel_ver: kernel version
    """
    boot1 = '/boot/%s' % in_file
    boot2 = '%s.old' % boot1
    remote.run(
        args=[
            'if', 'test', '-e', boot1, run.Raw(';'), 'then',
            'sudo', 'mv', boot1, boot2, run.Raw(';'), 'fi',],
    )
    remote.run(
        args=['sudo', 'ln', '-s', '%s-%s' % (in_file, kernel_ver) , boot1, ],
    )

def install_and_reboot(ctx, config):
    """
    Install and reboot the kernel.  This mostly performs remote
    installation operations.   The code does check for Arm images
    and skips grub operations if the kernel is Arm.  Otherwise, it
    extracts kernel titles from submenu entries and makes the appropriate
    grub calls.   The assumptions here are somewhat simplified in that
    it expects kernel entries to be present under submenu entries.

    :param ctx: Context
    :param config: Configuration
    """
    procs = {}
    kernel_title = ''
    for role, src in config.iteritems():
        (role_remote,) = ctx.cluster.only(role).remotes.keys()
        if isinstance(src, str) and src.find('distro') >= 0:
            log.info('Installing distro kernel on {role}...'.format(role=role))
            install_kernel(role_remote)
            continue

        log.info('Installing kernel {src} on {role}...'.format(src=src,
                                                               role=role))
        system_type = teuthology.get_system_type(role_remote)
        if system_type == 'rpm':
            proc = role_remote.run(
                args=[
                    'sudo',
                    'rpm',
                    '-ivh',
                    '--oldpackage',
                    '--replacefiles',
                    '--replacepkgs',
                    remote_pkg_path(role_remote),
                ])
            install_kernel(role_remote, remote_pkg_path(role_remote))
            continue

        # TODO: Refactor this into install_kernel() so that it handles all
        # cases for both rpm and deb packages.
        proc = role_remote.run(
            args=[
                # install the kernel deb
                'sudo',
                'dpkg',
                '-i',
                remote_pkg_path(role_remote),
                ],
            )

        # collect kernel image name from the .deb
        kernel_title = get_image_version(role_remote,
                                         remote_pkg_path(role_remote))
        log.info('searching for kernel {}'.format(kernel_title))

        if kernel_title.endswith("-highbank"):
            _no_grub_link('vmlinuz', role_remote, kernel_title)
            _no_grub_link('initrd.img', role_remote, kernel_title)
            proc = role_remote.run(
                args=[
                    'sudo',
                    'shutdown',
                    '-r',
                    'now',
                    ],
                wait=False,
            )
            procs[role_remote.name] = proc
            continue

        # look for menuentry for our kernel, and collect any
        # submenu entries for their titles.  Assume that if our
        # kernel entry appears later in the file than a submenu entry,
        # it's actually nested under that submenu.  If it gets more
        # complex this will totally break.

        cmdout = StringIO()
        proc = role_remote.run(
            args=[
                'egrep',
                '(submenu|menuentry.*' + kernel_title + ').*{',
                '/boot/grub/grub.cfg'
               ],
            stdout = cmdout,
            )
        submenu_title = ''
        default_title = ''
        for l in cmdout.getvalue().split('\n'):
            fields = shlex.split(l)
            if len(fields) >= 2:
                command, title = fields[:2]
                if command == 'submenu':
                    submenu_title = title + '>'
                if command == 'menuentry':
                    if title.endswith(kernel_title):
                        default_title = title
                        break
        cmdout.close()
        log.info('submenu_title:{}'.format(submenu_title))
        log.info('default_title:{}'.format(default_title))

        proc = role_remote.run(
            args=[
                # use the title(s) to construct the content of
                # the grub menu entry, so we can default to it.
                '/bin/echo',
                '-e',
                r'cat <<EOF\nset default="' + submenu_title + \
                    default_title + r'"\nEOF\n',
                # make it look like an emacs backup file so
                # unfortunately timed update-grub runs don't pick it
                # up yet; use sudo tee so we are able to write to /etc
                run.Raw('|'),
                'sudo',
                'tee',
                '--',
                '/etc/grub.d/01_ceph_kernel.tmp~',
                run.Raw('>/dev/null'),
                run.Raw('&&'),
                'sudo',
                'chmod',
                'a+x',
                '--',
                '/etc/grub.d/01_ceph_kernel.tmp~',
                run.Raw('&&'),
                'sudo',
                'mv',
                '--',
                '/etc/grub.d/01_ceph_kernel.tmp~',
                '/etc/grub.d/01_ceph_kernel',
                # update grub again so it accepts our default
                run.Raw('&&'),
                'sudo',
                'update-grub',
                run.Raw('&&'),
                'rm',
                remote_pkg_path(role_remote),
                run.Raw('&&'),
                'sudo',
                'shutdown',
                '-r',
                'now',
                ],
            wait=False,
            )
        procs[role_remote.name] = proc

    for name, proc in procs.iteritems():
        log.debug('Waiting for install on %s to complete...', name)
        proc.wait()

def enable_disable_kdb(ctx, config):
    """
    Enable kdb on remote machines in use.  Disable on those that are
    not in use.

    :param ctx: Context
    :param config: Configuration
    """
    for role, enable in config.iteritems():
        (role_remote,) = ctx.cluster.only(role).remotes.keys()
        if "mira" in role_remote.name:
            serialdev = "ttyS2"
        else:
            serialdev = "ttyS1"
        if enable:
            log.info('Enabling kdb on {role}...'.format(role=role))
            try:
                role_remote.run(
                    args=[
                        'echo', serialdev,
                        run.Raw('|'),
                        'sudo', 'tee', '/sys/module/kgdboc/parameters/kgdboc'
                        ])
            except run.CommandFailedError:
                log.warn('Kernel does not support kdb')
        else:
            log.info('Disabling kdb on {role}...'.format(role=role))
            # Add true pipe so command doesn't fail on kernel without kdb support.
            try:
                role_remote.run(
                    args=[
                        'echo', '',
                        run.Raw('|'),
                        'sudo', 'tee', '/sys/module/kgdboc/parameters/kgdboc',
                        run.Raw('|'),
                        'true',
                        ])
            except run.CommandFailedError:
                log.warn('Kernel does not support kdb')

def wait_for_reboot(ctx, need_install, timeout, distro=False):
    """
    Loop reconnecting and checking kernel versions until
    they're all correct or the timeout is exceeded.

    :param ctx: Context
    :param need_install: list of packages that we need to reinstall.
    :param timeout: number of second before we timeout.
    """
    import time
    starttime = time.time()
    while need_install:
        teuthology.reconnect(ctx, timeout)
        for client in need_install.keys():
            if 'distro' in need_install[client]:
                 distro = True
            log.info('Checking client {client} for new kernel version...'.format(client=client))
            try:
                if distro:
                    assert not need_to_install_distro(ctx, client), \
                            'failed to install new distro kernel version within timeout'

                else:
                    assert not need_to_install(ctx, client, need_install[client]), \
                            'failed to install new kernel version within timeout'
                del need_install[client]
            except Exception:
                log.exception("Saw exception")
                # ignore connection resets and asserts while time is left
                if time.time() - starttime > timeout:
                    raise
        time.sleep(1)


def need_to_install_distro(ctx, role):
    """
    Installing kernels on rpm won't setup grub/boot into them.
    This installs the newest kernel package and checks its version
    and compares against current (uname -r) and returns true if newest != current.
    Similar check for deb.
    """
    (role_remote,) = ctx.cluster.only(role).remotes.keys()
    system_type = teuthology.get_system_type(role_remote)
    output, err_mess = StringIO(), StringIO()
    role_remote.run(args=['uname', '-r' ], stdout=output, stderr=err_mess )
    current = output.getvalue().strip()
    if system_type == 'rpm':
        role_remote.run(args=['sudo', 'yum', 'install', '-y', 'kernel'], stdout=output, stderr=err_mess )
        if 'Nothing to do' in output.getvalue():
            output.truncate(0), err_mess.truncate(0)
            role_remote.run(args=['echo', 'no', run.Raw('|'), 'sudo', 'yum', 'reinstall', 'kernel', run.Raw('||'), 'true'], stdout=output, stderr=err_mess )
            if 'Skipping the running kernel' in err_mess.getvalue():
                # Current running kernel is already newest and updated
                log.info('Newest distro kernel already installed/running')
                return False
            else:
                output.truncate(0), err_mess.truncate(0)
                role_remote.run(args=['sudo', 'yum', 'reinstall', '-y', 'kernel', run.Raw('||'), 'true'], stdout=output, stderr=err_mess )
        #reset stringIO output.
        output.truncate(0), err_mess.truncate(0)
        role_remote.run(args=['rpm', '-q', 'kernel', '--last' ], stdout=output, stderr=err_mess )
        for kernel in output.getvalue().split():
            if kernel.startswith('kernel'):
                if 'ceph' not in kernel:
                    newest = kernel.split('kernel-')[1]
                    break

    if system_type == 'deb':
        distribution = teuthology.get_system_type(role_remote, distro=True)
        newest = get_latest_image_version_deb(role_remote, distribution)

    output.close()
    err_mess.close()
    if current in newest:
        return False
    log.info('Not newest distro kernel. Curent: {cur} Expected: {new}'.format(cur=current, new=newest))
    return True

def maybe_generate_initrd_rpm(remote, path, version):
    """
    Generate initrd with mkinitrd if the hooks that should make it
    happen on its own aren't there.

    :param path: rpm package path
    :param version: kernel version to generate initrd for
                    e.g. 3.18.0-rc6-ceph-00562-g79a9fa5
    """
    proc = remote.run(
        args=[
            'rpm',
            '--scripts',
            '-qp',
            path,
        ],
        stdout=StringIO())
    out = proc.stdout.getvalue()
    if 'bin/installkernel' in out or 'bin/kernel-install' in out:
        return

    log.info("No installkernel or kernel-install hook in %s, "
             "will generate initrd for %s", path, version)
    remote.run(
        args=[
            'sudo',
            'mkinitrd',
            '--allow-missing',
            '-f', # overwrite existing initrd
            '/boot/initramfs-' + version + '.img',
            version,
        ])

def install_kernel(remote, path=None):
    """
    A bit of misnomer perhaps - the actual kernel package is installed
    elsewhere, this function deals with initrd and grub.  Currently the
    following cases are handled:
      - local, gitbuilder, distro for rpm packages
      - distro for deb packages - see TODO in install_and_reboot()

    TODO: reboots should be issued from install_and_reboot()

    :param path: package path (for local and gitbuilder cases)
    """
    system_type = teuthology.get_system_type(remote)
    if system_type == 'rpm':
        if path:
            version = get_image_version(remote, path)
            # This is either a gitbuilder or a local package and both of these
            # could have been built with upstream rpm targets with specs that
            # don't have a %post section at all, which means no initrd.
            maybe_generate_initrd_rpm(remote, path, version)
        else:
            version = get_latest_image_version_rpm(remote)
        update_grub_rpm(remote, version)
        remote.run( args=['sudo', 'shutdown', '-r', 'now'], wait=False )
        return

    if system_type == 'deb':
        distribution = teuthology.get_system_type(remote, distro=True)
        newversion = get_latest_image_version_deb(remote, distribution)
        if 'ubuntu' in distribution:
            grub2conf = teuthology.get_file(remote, '/boot/grub/grub.cfg', True)
            submenu = ''
            menuentry = ''
            for line in grub2conf.split('\n'):
                if 'submenu' in line:
                    submenu = line.split('submenu ')[1]
                    # Ubuntu likes to be sneaky and change formatting of
                    # grub.cfg between quotes/doublequotes between versions
                    if submenu.startswith("'"):
                        submenu = submenu.split("'")[1]
                    if submenu.startswith('"'):
                        submenu = submenu.split('"')[1]
                if 'menuentry' in line:
                    if newversion in line and 'recovery' not in line:
                        menuentry = line.split('\'')[1]
                        break
            if submenu:
                grubvalue = submenu + '>' + menuentry
            else:
                grubvalue = menuentry
            grubfile = 'cat <<EOF\nset default="' + grubvalue + '"\nEOF'
            teuthology.delete_file(remote, '/etc/grub.d/01_ceph_kernel', sudo=True, force=True)
            teuthology.sudo_write_file(remote, '/etc/grub.d/01_ceph_kernel', StringIO(grubfile), '755')
            log.info('Distro Kernel Version: {version}'.format(version=newversion))
            remote.run(args=['sudo', 'update-grub'])
            remote.run(args=['sudo', 'shutdown', '-r', 'now'], wait=False )
            return

        if 'debian' in distribution:
            grub2_kernel_select_generic(remote, newversion, 'deb')
            log.info('Distro Kernel Version: {version}'.format(version=newversion))
            remote.run( args=['sudo', 'shutdown', '-r', 'now'], wait=False )
            return

def update_grub_rpm(remote, newversion):
    """
    Updates grub file to boot new kernel version on both legacy grub/grub2.
    """
    grub='grub2'
    # Check if grub2 is isntalled
    try:
        remote.run(args=['sudo', 'rpm', '-qi', 'grub2'])
    except Exception:
        grub = 'legacy'
    log.info('Updating Grub Version: {grub}'.format(grub=grub))
    if grub == 'legacy':
        data = ''
        #Write new legacy grub entry.
        newgrub = generate_legacy_grub_entry(remote, newversion)
        for line in newgrub:
            data += line + '\n'
        temp_file_path = remote.mktemp()
        teuthology.sudo_write_file(remote, temp_file_path, StringIO(data), '755')
        teuthology.move_file(remote, temp_file_path, '/boot/grub/grub.conf', True)
    else:
        #Update grub menu entry to new version.
        grub2_kernel_select_generic(remote, newversion, 'rpm')

def grub2_kernel_select_generic(remote, newversion, ostype):
    """
    Can be used on DEB and RPM. Sets which entry should be boted by entrynum.
    """
    if ostype == 'rpm':
        grubset = 'grub2-set-default'
        mkconfig = 'grub2-mkconfig'
        grubconfig = '/boot/grub2/grub.cfg'
    if ostype == 'deb':
        grubset = 'grub-set-default'
        grubconfig = '/boot/grub/grub.cfg'
        mkconfig = 'grub-mkconfig'
    remote.run(args=['sudo', mkconfig, '-o', grubconfig, ])
    grub2conf = teuthology.get_file(remote, grubconfig, True)
    entry_num = 0
    for line in grub2conf.split('\n'):
        if line.startswith('menuentry'):
            if newversion in line:
                break
            entry_num += 1
    remote.run(args=['sudo', grubset, str(entry_num), ])

def generate_legacy_grub_entry(remote, newversion):
    """
    This will likely need to be used for ceph kernels as well
    as legacy grub rpm distros don't have an easy way of selecting
    a kernel just via a command. This generates an entry in legacy
    grub for a new kernel version using the existing entry as a base.
    """
    grubconf = teuthology.get_file(remote, '/boot/grub/grub.conf', True)
    titleline = ''
    rootline = ''
    kernelline = ''
    initline = ''
    kernelversion = ''
    linenum = 0
    titlelinenum = 0

    #Grab first kernel entry (title/root/kernel/init lines)
    for line in grubconf.split('\n'):
        if re.match('^title', line):
            titleline = line
            titlelinenum = linenum
        if re.match('(^\s+)root', line):
            rootline = line
        if re.match('(^\s+)kernel', line):
            kernelline = line
            for word in line.split(' '):
                if 'vmlinuz' in word:
                    kernelversion = word.split('vmlinuz-')[-1]
        if re.match('(^\s+)initrd', line):
            initline = line
        if (kernelline != '') and (initline != ''):
            break
        else:
            linenum += 1

    #insert new entry into grubconfnew list:
    linenum = 0
    newgrubconf = []
    for line in grubconf.split('\n'):
        line = line.rstrip('\n')
        if linenum == titlelinenum:
            newtitle = re.sub(kernelversion, newversion, titleline)
            newroot = re.sub(kernelversion, newversion, rootline)
            newkernel = re.sub(kernelversion, newversion, kernelline)
            newinit = re.sub(kernelversion, newversion, initline)
            newgrubconf.append(newtitle)
            newgrubconf.append(newroot)
            newgrubconf.append(newkernel)
            newgrubconf.append(newinit)
            newgrubconf.append('')
            newgrubconf.append(line)
        else:
            newgrubconf.append(line)
        linenum += 1
    return newgrubconf

def get_image_version(remote, path):
    """
    Get kernel image version from (rpm or deb) package.

    :param path: (rpm or deb) package path
    """
    if remote.os.package_type == 'rpm':
        proc = remote.run(
            args=[
                'rpm',
                '-qlp',
                path
            ],
            stdout=StringIO())
    elif remote.os.package_type == 'deb':
        proc = remote.run(
            args=[
                'dpkg-deb',
                '-c',
                path
            ],
            stdout=StringIO())
    else:
        raise UnsupportedPackageTypeError(remote)

    files = proc.stdout.getvalue()
    for file in files.split('\n'):
        if '/boot/vmlinuz-' in file:
            version = file.split('/boot/vmlinuz-')[1]
            break

    log.debug("get_image_version: %s", version)
    return version

def get_latest_image_version_rpm(remote):
    """
    Get kernel image version of the newest kernel rpm package.
    Used for distro case.
    """
    proc = remote.run(
        args=[
            'rpm',
            '-q',
            'kernel',
            '--last', # order by install time
        ], stdout=StringIO())
    out = proc.stdout.getvalue()
    version = out.split()[0].split('kernel-')[1]
    log.debug("get_latest_image_version_rpm: %s", version)
    return version

def get_latest_image_version_deb(remote, ostype):
    """
    Get kernel image version of the newest kernel deb package.
    Used for distro case.

    Round-about way to get the newest kernel uname -r compliant version string
    from the virtual package which is the newest kenel for debian/ubuntu.
    """
    output, err_mess = StringIO(), StringIO()
    newest=''
    #Depend of virtual package has uname -r output in package name. Grab that.
    if 'debian' in ostype:
        remote.run(args=['sudo', 'apt-get', '-y', 'install', 'linux-image-amd64' ], stdout=output, stderr=err_mess )
        remote.run(args=['dpkg', '-s', 'linux-image-amd64' ], stdout=output, stderr=err_mess )
        for line in output.getvalue().split('\n'):
            if 'Depends:' in line:
                newest = line.split('linux-image-')[1]
                output.close()
                err_mess.close()
                return newest
     #Ubuntu is a depend in a depend.
    if 'ubuntu' in ostype:
        try:
            remote.run(args=['sudo', 'apt-get', '-y', 'install', 'linux-image-current-generic' ], stdout=output, stderr=err_mess )
            remote.run(args=['dpkg', '-s', 'linux-image-current-generic' ], stdout=output, stderr=err_mess )
            for line in output.getvalue().split('\n'):
                if 'Depends:' in line:
                    depends = line.split('Depends: ')[1]
            remote.run(args=['dpkg', '-s', depends ], stdout=output, stderr=err_mess )
        except run.CommandFailedError:
            # Non precise ubuntu machines (like trusty) don't have
            # linux-image-current-generic so use linux-image-generic instead.
            remote.run(args=['sudo', 'apt-get', '-y', 'install', 'linux-image-generic' ], stdout=output, stderr=err_mess )
            remote.run(args=['dpkg', '-s', 'linux-image-generic' ], stdout=output, stderr=err_mess )
        for line in output.getvalue().split('\n'):
            if 'Depends:' in line:
                newest = line.split('linux-image-')[1]
                if ',' in newest:
                    newest = newest.split(',')[0]
    output.close()
    err_mess.close()
    return newest

def get_sha1_from_pkg_name(path):
    """
    Get commit hash (min 7 max 40 chars) from (rpm or deb) package name.
    Sample basenames of "make deb-pkg" and "make rpm-pkg" packages
        linux-image-3.10.0-ceph-rhdeb-00050-g687d1a5f0083_3.10.0-ceph-rhdeb-00050-g687d1a5f0083-6_amd64.deb
        kernel-3.10.0_ceph_rhrpm_00050_g687d1a5f0083-8.x86_64.rpm
    Make sure kernel was built with CONFIG_LOCALVERSION_AUTO=y.

    :param path: (rpm or deb) package path (only basename is used)
    """
    basename = os.path.basename(path)
    match = re.search('\d+[-_]g([0-9a-f]{7,40})', basename)
    sha1 = match.group(1) if match else None
    log.debug("get_sha1_from_pkg_name: %s -> %s -> %s", path, basename, sha1)
    return sha1

def task(ctx, config):
    """
    Make sure the specified kernel is installed.
    This can be a branch, tag, or sha1 of ceph-client.git or a local
    kernel package.

    To install ceph-client.git branch (default: master)::

        kernel:
          branch: testing

    To install ceph-client.git tag::

        kernel:
          tag: v3.18

    To install ceph-client.git sha1::

        kernel:
          sha1: 275dd19ea4e84c34f985ba097f9cddb539f54a50

    To install local rpm (target should be an rpm system)::

        kernel:
          rpm: /path/to/appropriately-named.rpm

    To install local deb (target should be a deb system)::

        kernel:
          deb: /path/to/appropriately-named.deb

    For rpm: or deb: to work it should be able to figure out sha1 from
    local kernel package basename, see get_sha1_from_pkg_name().  This
    means that you can't for example install a local tag - package built
    with upstream {rpm,deb}-pkg targets won't have a sha1 in its name.

    If you want to schedule a run and use a local kernel package, you
    have to copy the package over to a box teuthology workers are
    running on and specify a path to the package on that box.

    All of the above will install a specified kernel on all targets.
    You can specify different kernels for each role or for all roles of
    a certain type (more specific roles override less specific, see
    normalize_config() for details)::

        kernel:
          client:
            tag: v3.0
          osd:
            branch: btrfs_fixes
          client.1:
            branch: more_specific
          osd.3:
            branch: master

    To wait 3 minutes for hosts to reboot (default: 300)::

        kernel:
          timeout: 180

    To enable kdb::

        kernel:
          kdb: true

    :param ctx: Context
    :param config: Configuration
    """
    assert config is None or isinstance(config, dict), \
        "task kernel only supports a dictionary for configuration"

    timeout = 300
    if config is not None and 'timeout' in config:
        timeout = config.pop('timeout')

    config = normalize_config(ctx, config)
    validate_config(ctx, config)
    log.info('config %s' % config)

    need_install = {}  # sha1 to dl, or path to rpm or deb
    need_version = {}  # utsrelease or sha1
    kdb = {}
    for role, role_config in config.iteritems():
        # gather information about this remote
        (role_remote,) = ctx.cluster.only(role).remotes.keys()
        system_type, system_ver = role_remote.os.name, role_remote.os.version
        if role_config.get('rpm') or role_config.get('deb'):
            # We only care about path - deb: vs rpm: is meaningless,
            # rpm: just happens to be parsed first.  Nothing is stopping
            # 'deb: /path/to/foo.rpm' and it will work provided remote's
            # os.package_type is 'rpm' and vice versa.
            path = role_config.get('rpm')
            if not path:
                path = role_config.get('deb')
            sha1 = get_sha1_from_pkg_name(path)
            assert sha1, "failed to extract commit hash from path %s" % path
            if need_to_install(ctx, role, sha1):
                need_install[role] = path
                need_version[role] = sha1
        elif role_config.get('sha1') == 'distro':
            if need_to_install_distro(ctx, role):
                need_install[role] = 'distro'
                need_version[role] = 'distro'
        elif role_config.get("koji", None):
            # installing a kernel from koji
            build_id = role_config.get("koji")
            if role_remote.os.package_type != "rpm":
                msg = (
                    "Installing a kernel from koji is only supported "
                    "on rpm based systems. System type is {system_type}."
                )
                msg = msg.format(system_type=system_type)
                log.error(msg)
                ctx.summary["failure_reason"] = msg
                ctx.summary["status"] = "dead"
                raise ConfigError(msg)

            # FIXME: this install should probably happen somewhere else
            # but I'm not sure where, so we'll leave it here for now.
            install_package('koji', role_remote)

            # get information about this build from koji
            build_info = get_koji_build_info(build_id, role_remote, ctx)
            version = "{ver}-{rel}.x86_64".format(
                ver=build_info["version"],
                rel=build_info["release"]
            )

            if need_to_install(ctx, role, version):
                need_install[role] = build_info
                need_version[role] = version
        else:
            package_type = role_remote.os.package_type
            larch = role_remote.arch
            if package_type == 'rpm':
                if '.' in system_ver:
                    system_ver = system_ver.split('.')[0]
                ldist = '{system_type}{system_ver}'.format(system_type=system_type, system_ver=system_ver)
            if package_type == 'deb':
                system_ver = role_remote.os.codename
                ldist = '{system_ver}'.format(system_ver=system_ver)
            sha1, base_url = teuthology.get_ceph_binary_url(
                package='kernel',
                branch=role_config.get('branch'),
                tag=role_config.get('tag'),
                sha1=role_config.get('sha1'),
                flavor='basic',
                format=package_type,
                dist=ldist,
                arch=larch,
                )
            log.debug('sha1 for {role} is {sha1}'.format(role=role, sha1=sha1))
            ctx.summary['{role}-kernel-sha1'.format(role=role)] = sha1

            if need_to_install(ctx, role, sha1):
                version = sha1
                version_url = urlparse.urljoin(base_url, 'version')
                try:
                    version_fp = urllib2.urlopen(version_url)
                    version = version_fp.read().rstrip('\n')
                    version_fp.close()
                except urllib2.HTTPError:
                    log.debug('failed to get utsrelease string using url {url}'.format(
                              url=version_url))

                if not version:
                    raise VersionNotFoundError("{url} is empty!".format(
                        url=version_url))

                need_install[role] = sha1
                need_version[role] = version

        # enable or disable kdb if specified, otherwise do not touch
        if role_config.get('kdb') is not None:
            kdb[role] = role_config.get('kdb')

    if need_install:
        install_firmware(ctx, need_install)
        download_kernel(ctx, need_install)
        install_and_reboot(ctx, need_install)
        wait_for_reboot(ctx, need_version, timeout)

    enable_disable_kdb(ctx, kdb)<|MERGE_RESOLUTION|>--- conflicted
+++ resolved
@@ -302,7 +302,6 @@
             needs_download = True
             package_type = role_remote.os.package_type
             if package_type == 'rpm':
-<<<<<<< HEAD
                 dist, ver = teuthology.get_system_type(role_remote, distro=True, version=True)
                 if '.' in ver:
                     ver = ver.split('.')[0]
@@ -333,21 +332,6 @@
 
             larch, ldist = _find_arch_and_dist(ctx)
             _, deb_url = teuthology.get_ceph_binary_url(
-=======
-                system_type, system_ver = teuthology.get_system_type(
-                    role_remote, distro=True, version=True)
-                if '.' in system_ver:
-                   system_ver = system_ver.split('.')[0]
-                ldist = '{system_type}{system_ver}'.format(
-                    system_type=system_type, system_ver=system_ver)
-                larch = 'x86_64'
-            elif package_type == 'deb':
-                ldist, larch = role_remote.os.codename, role_remote.arch
-            else:
-                raise UnsupportedPackageTypeError(role_remote)
-
-            _, baseurl = teuthology.get_ceph_binary_url(
->>>>>>> 37e176bf
                 package='kernel',
                 sha1=src,
                 format=package_type,
