--- conflicted
+++ resolved
@@ -28,382 +28,7 @@
     #'libcephfs_jni1',
     'libcephfs1',
     'python-ceph',
-<<<<<<< HEAD
 ]}
-=======
-]
-
-
-def _run_and_log_error_if_fails(remote, args):
-    """
-    Yet another wrapper around command execution. This one runs a command on
-    the given remote, then, if execution fails, logs the error and re-raises.
-
-    :param remote: the teuthology.orchestra.remote.Remote object
-    :param args: list of arguments comprising the command the be executed
-    :returns: None
-    :raises: CommandFailedError
-    """
-    response = StringIO()
-    try:
-        remote.run(
-            args=args,
-            stdout=response,
-            stderr=response,
-        )
-    except CommandFailedError:
-        log.error(response.getvalue().strip())
-        raise
-
-
-def _get_config_value_for_remote(ctx, remote, config, key):
-    """
-    Look through config, and attempt to determine the "best" value to use for a
-    given key. For example, given:
-
-        config = {
-            'all':
-                {'branch': 'master'},
-            'branch': 'next'
-        }
-        _get_config_value_for_remote(ctx, remote, config, 'branch')
-
-    would return 'master'.
-
-    :param ctx: the argparse.Namespace object
-    :param remote: the teuthology.orchestra.remote.Remote object
-    :param config: the config dict
-    :param key: the name of the value to retrieve
-    """
-    roles = ctx.cluster.remotes[remote]
-    if 'all' in config:
-        return config['all'].get(key)
-    elif roles:
-        for role in roles:
-            if role in config and key in config[role]:
-                return config[role].get(key)
-    return config.get(key)
-
-
-def _get_uri(tag, branch, sha1):
-    """
-    Set the uri -- common code used by both install and debian upgrade
-    """
-    uri = None
-    if tag:
-        uri = 'ref/' + tag
-    elif branch:
-        uri = 'ref/' + branch
-    elif sha1:
-        uri = 'sha1/' + sha1
-    else:
-        # FIXME: Should master be the default?
-        log.debug("defaulting to master branch")
-        uri = 'ref/master'
-    return uri
-
-
-def _get_baseurlinfo_and_dist(ctx, remote, config):
-    """
-    Through various commands executed on the remote, determines the
-    distribution name and version in use, as well as the portion of the repo
-    URI to use to specify which version of the project (normally ceph) to
-    install.Example:
-
-        {'arch': 'x86_64',
-        'dist': 'raring',
-        'dist_release': None,
-        'distro': 'Ubuntu',
-        'distro_release': None,
-        'flavor': 'basic',
-        'relval': '13.04',
-        'uri': 'ref/master'}
-
-    :param ctx: the argparse.Namespace object
-    :param remote: the teuthology.orchestra.remote.Remote object
-    :param config: the config dict
-    :returns: dict -- the information you want.
-    """
-    retval = {}
-    relval = None
-    r = remote.run(
-        args=['arch'],
-        stdout=StringIO(),
-    )
-    retval['arch'] = r.stdout.getvalue().strip()
-    r = remote.run(
-        args=['lsb_release', '-is'],
-        stdout=StringIO(),
-    )
-    retval['distro'] = r.stdout.getvalue().strip()
-    r = remote.run(
-        args=[
-            'lsb_release', '-rs'], stdout=StringIO())
-    retval['relval'] = r.stdout.getvalue().strip()
-    dist_name = None
-    if retval['distro'] == 'CentOS':
-        relval = retval['relval']
-        relval = relval[0:relval.find('.')]
-        distri = 'centos'
-        retval['distro_release'] = '%s%s' % (distri, relval)
-        retval['dist'] = retval['distro_release']
-        dist_name = 'el'
-        retval['dist_release'] = '%s%s' % (dist_name, relval)
-    elif retval['distro'] == 'RedHatEnterpriseServer':
-        relval = retval['relval'].replace('.', '_')
-        distri = 'rhel'
-        retval['distro_release'] = '%s%s' % (distri, relval)
-        retval['dist'] = retval['distro_release']
-        dist_name = 'el'
-        short_relval = relval[0:relval.find('_')]
-        retval['dist_release'] = '%s%s' % (dist_name, short_relval)
-    elif retval['distro'] == 'Fedora':
-        distri = retval['distro']
-        dist_name = 'fc'
-        retval['distro_release'] = '%s%s' % (dist_name, retval['relval'])
-        retval['dist'] = retval['dist_release'] = retval['distro_release']
-    else:
-        r = remote.run(
-            args=['lsb_release', '-sc'],
-            stdout=StringIO(),
-        )
-        retval['dist'] = r.stdout.getvalue().strip()
-        retval['distro_release'] = None
-        retval['dist_release'] = None
-
-    # branch/tag/sha1 flavor
-    retval['flavor'] = config.get('flavor', 'basic')
-
-    log.info('config is %s', config)
-    tag = _get_config_value_for_remote(ctx, remote, config, 'tag')
-    branch = _get_config_value_for_remote(ctx, remote, config, 'branch')
-    sha1 = _get_config_value_for_remote(ctx, remote, config, 'sha1')
-    uri = _get_uri(tag, branch, sha1)
-    retval['uri'] = uri
-
-    return retval
-
-
-def _get_baseurl(ctx, remote, config):
-    """
-    Figures out which package repo base URL to use.
-
-    Example:
-        'http://gitbuilder.ceph.com/ceph-deb-raring-x86_64-basic/ref/master'
-    :param ctx: the argparse.Namespace object
-    :param remote: the teuthology.orchestra.remote.Remote object
-    :param config: the config dict
-    :returns: str -- the URL
-    """
-    # get distro name and arch
-    baseparms = _get_baseurlinfo_and_dist(ctx, remote, config)
-    base_url = 'http://{host}/{proj}-{pkg_type}-{dist}-{arch}-{flavor}/{uri}'.format(
-        host=ctx.teuthology_config.get('gitbuilder_host',
-                                       'gitbuilder.ceph.com'),
-        proj=config.get('project', 'ceph'),
-        pkg_type=remote.system_type,
-        **baseparms
-    )
-    return base_url
-
-
-class VersionNotFoundError(Exception):
-
-    def __init__(self, url):
-        self.url = url
-
-    def __str__(self):
-        return "Failed to fetch package version from %s" % self.url
-
-
-def _block_looking_for_package_version(remote, base_url, wait=False):
-    """
-    Look for, and parse, a file called 'version' in base_url.
-
-    :param remote: the teuthology.orchestra.remote.Remote object
-    :param wait: wait forever for the file to show up. (default False)
-    :returns: str -- the version e.g. '0.67-240-g67a95b9-1raring'
-    :raises: VersionNotFoundError
-    """
-    while True:
-        r = remote.run(
-            args=['wget', '-q', '-O-', base_url + '/version'],
-            stdout=StringIO(),
-            check_status=False,
-        )
-        if r.exitstatus != 0:
-            if wait:
-                log.info('Package not there yet, waiting...')
-                time.sleep(15)
-                continue
-            raise VersionNotFoundError(base_url)
-        break
-    version = r.stdout.getvalue().strip()
-    return version
-
-def _get_local_dir(config, remote):
-    """
-    Extract local directory name from the task lists.
-    Copy files over to the remote site.
-    """
-    ldir = config.get('local', None)
-    if ldir:
-        remote.run(args=['sudo', 'mkdir', '-p', ldir,])
-        for fyle in os.listdir(ldir):
-            fname = "%s/%s" % (ldir, fyle)
-            teuthology.sudo_write_file(remote, fname, open(fname).read(), '644')
-    return ldir
-
-def _update_deb_package_list_and_install(ctx, remote, debs, config):
-    """
-    Runs ``apt-get update`` first, then runs ``apt-get install``, installing
-    the requested packages on the remote system.
-
-    TODO: split this into at least two functions.
-
-    :param ctx: the argparse.Namespace object
-    :param remote: the teuthology.orchestra.remote.Remote object
-    :param debs: list of packages names to install
-    :param config: the config dict
-    """
-
-    # check for ceph release key
-    r = remote.run(
-        args=[
-            'sudo', 'apt-key', 'list', run.Raw('|'), 'grep', 'Ceph',
-        ],
-        stdout=StringIO(),
-        check_status=False,
-    )
-    if r.stdout.getvalue().find('Ceph automated package') == -1:
-        # if it doesn't exist, add it
-        remote.run(
-            args=[
-                'wget', '-q', '-O-',
-                'https://ceph.com/git/?p=ceph.git;a=blob_plain;f=keys/autobuild.asc',
-                run.Raw('|'),
-                'sudo', 'apt-key', 'add', '-',
-            ],
-            stdout=StringIO(),
-        )
-
-    baseparms = _get_baseurlinfo_and_dist(ctx, remote, config)
-    log.info("Installing packages: {pkglist} on remote deb {arch}".format(
-        pkglist=", ".join(debs), arch=baseparms['arch'])
-    )
-    # get baseurl
-    base_url = _get_baseurl(ctx, remote, config)
-    log.info('Pulling from %s', base_url)
-
-    # get package version string
-    # FIXME this is a terrible hack.
-    while True:
-        r = remote.run(
-            args=[
-                'wget', '-q', '-O-', base_url + '/version',
-            ],
-            stdout=StringIO(),
-            check_status=False,
-        )
-        if r.exitstatus != 0:
-            if config.get('wait_for_package'):
-                log.info('Package not there yet, waiting...')
-                time.sleep(15)
-                continue
-            raise VersionNotFoundError("%s/version" % base_url)
-        version = r.stdout.getvalue().strip()
-        log.info('Package version is %s', version)
-        break
-
-    remote.run(
-        args=[
-            'echo', 'deb', base_url, baseparms['dist'], 'main',
-            run.Raw('|'),
-            'sudo', 'tee', '/etc/apt/sources.list.d/{proj}.list'.format(
-                proj=config.get('project', 'ceph')),
-        ],
-        stdout=StringIO(),
-    )
-    remote.run(
-        args=[
-            'sudo', 'apt-get', 'update', run.Raw('&&'),
-            'sudo', 'DEBIAN_FRONTEND=noninteractive', 'apt-get', '-y', '--force-yes',
-            '-o', run.Raw('Dpkg::Options::="--force-confdef"'), '-o', run.Raw(
-                'Dpkg::Options::="--force-confold"'),
-            'install',
-        ] + ['%s=%s' % (d, version) for d in debs],
-        stdout=StringIO(),
-    )
-    ldir = _get_local_dir(config, remote)
-    if ldir:
-        for fyle in os.listdir(ldir):
-            fname = "%s/%s" % (ldir, fyle)
-            remote.run(args=['sudo', 'dpkg', '-i', fname],)
-
-
-def _yum_fix_repo_priority(remote, project, uri):
-    """
-    On the remote, 'priority=1' lines to each enabled repo in:
-
-        /etc/yum.repos.d/{project}.repo
-
-    :param remote: the teuthology.orchestra.remote.Remote object
-    :param project: the project whose repos need modification
-    """
-    remote.run(
-        args=[
-            'sudo',
-            'sed',
-            '-i',
-            '-e',
-            run.Raw(
-                '\':a;N;$!ba;s/enabled=1\\ngpg/enabled=1\\npriority=1\\ngpg/g\''),
-            '-e',
-            run.Raw("'s;ref/[a-zA-Z0-9_]*/;{uri}/;g'".format(uri=uri)),
-            '/etc/yum.repos.d/%s.repo' % project,
-        ]
-    )
-
-
-def _update_rpm_package_list_and_install(ctx, remote, rpm, config):
-    """
-    Installs the ceph-release package for the relevant branch, then installs
-    the requested packages on the remote system.
-
-    TODO: split this into at least two functions.
-
-    :param ctx: the argparse.Namespace object
-    :param remote: the teuthology.orchestra.remote.Remote object
-    :param rpm: list of packages names to install
-    :param config: the config dict
-    """
-    baseparms = _get_baseurlinfo_and_dist(ctx, remote, config)
-    log.info("Installing packages: {pkglist} on remote rpm {arch}".format(
-        pkglist=", ".join(rpm), arch=baseparms['arch']))
-    host = ctx.teuthology_config.get('gitbuilder_host',
-                                     'gitbuilder.ceph.com')
-    dist_release = baseparms['dist_release']
-    start_of_url = 'http://{host}/ceph-rpm-{distro_release}-{arch}-{flavor}/{uri}'.format(
-        host=host, **baseparms)
-    ceph_release = 'ceph-release-{release}.{dist_release}.noarch'.format(
-        release=RELEASE, dist_release=dist_release)
-    rpm_name = "{rpm_nm}.rpm".format(rpm_nm=ceph_release)
-    base_url = "{start_of_url}/noarch/{rpm_name}".format(
-        start_of_url=start_of_url, rpm_name=rpm_name)
-    err_mess = StringIO()
-    try:
-        # When this was one command with a pipe, it would sometimes
-        # fail with the message 'rpm: no packages given for install'
-        remote.run(args=['wget', base_url, ],)
-        remote.run(args=['sudo', 'rpm', '-i', rpm_name, ], stderr=err_mess, )
-    except Exception:
-        cmp_msg = 'package {pkg} is already installed'.format(
-            pkg=ceph_release)
-        if cmp_msg != err_mess.getvalue().strip():
-            raise
-
-    remote.run(args=['rm', '-f', rpm_name])
->>>>>>> 8dbb1d5f
 
 
 
@@ -700,6 +325,77 @@
 
 
 
+
+
+@contextlib.contextmanager
+def ship_utilities(ctx, config):
+    """
+    Write a copy of valgrind.supp to each of the remote sites.  Set executables used
+    by Ceph in /usr/local/bin.  When finished (upon exit of the teuthology run), remove
+    these files.
+
+    :param ctx: Context
+    :param config: Configuration
+    """
+    assert config is None
+    testdir = teuthology.get_testdir(ctx)
+    filenames = []
+
+    log.info('Shipping valgrind.supp...')
+    with file(os.path.join(os.path.dirname(__file__), 'valgrind.supp'), 'rb') as f:
+        fn = os.path.join(testdir, 'valgrind.supp')
+        filenames.append(fn)
+        for rem in ctx.cluster.remotes.iterkeys():
+            teuthology.sudo_write_file(
+                remote=rem,
+                path=fn,
+                data=f,
+                )
+            f.seek(0)
+
+    FILES = ['daemon-helper', 'adjust-ulimits']
+    destdir = '/usr/bin'
+    for filename in FILES:
+        log.info('Shipping %r...', filename)
+        src = os.path.join(os.path.dirname(__file__), filename)
+        dst = os.path.join(destdir, filename)
+        filenames.append(dst)
+        with file(src, 'rb') as f:
+            for rem in ctx.cluster.remotes.iterkeys():
+                teuthology.sudo_write_file(
+                    remote=rem,
+                    path=dst,
+                    data=f,
+                )
+                f.seek(0)
+                rem.run(
+                    args=[
+                        'sudo',
+                        'chmod',
+                        'a=rx',
+                        '--',
+                        dst,
+                    ],
+                )
+
+    try:
+        yield
+    finally:
+        log.info('Removing shipped files: %s...', ' '.join(filenames))
+        run.wait(
+            ctx.cluster.run(
+                args=[
+                    'sudo',
+                    'rm',
+                    '-f',
+                    '--',
+                ] + list(filenames),
+                wait=False,
+            ),
+        )
+
+
+
 @contextlib.contextmanager
 def task(ctx, config):
     """
@@ -772,5 +468,6 @@
             wait_for_package=ctx.config.get('wait_for_package', False),
             project=project,
         )),
+        lambda: ship_utilities(ctx=ctx, config=None),
     ):
         yield