--- conflicted
+++ resolved
@@ -8,7 +8,6 @@
 from cStringIO import StringIO
 from teuthology import misc as teuthology
 from teuthology import contextutil
-from teuthology.exceptions import VersionNotFoundError
 from teuthology.parallel import parallel
 from ..orchestra import run
 
@@ -30,9 +29,25 @@
     #'libcephfs_jni1',
     'libcephfs1',
     'python-ceph',
-    'rbd-kmp-default',
-    'qemu-block-rbd',
-    'qemu-block-rbd-debuginfo',
+]}
+
+deb_packages = {'ceph': [
+    'ceph',
+    'ceph-dbg',
+    'ceph-mds',
+    'ceph-mds-dbg',
+    'ceph-common',
+    'ceph-common-dbg',
+    'ceph-fuse',
+    'ceph-fuse-dbg',
+    'ceph-test',
+    'ceph-test-dbg',
+    'radosgw',
+    'radosgw-dbg',
+    'python-ceph',
+    'libcephfs1',
+    'libcephfs1-dbg',
+    'libcephfs-java',
 ]}
 
 
@@ -209,6 +224,15 @@
     return base_url
 
 
+class VersionNotFoundError(Exception):
+
+    def __init__(self, url):
+        self.url = url
+
+    def __str__(self):
+        return "Failed to fetch package version from %s" % self.url
+
+
 def _block_looking_for_package_version(remote, base_url, wait=False):
     """
     Look for, and parse, a file called 'version' in base_url.
@@ -397,52 +421,6 @@
 
 
 
-<<<<<<< HEAD
-=======
-    remote.run(
-        args=[
-            'sudo', 'yum', 'clean', 'all',
-        ])
-    version_no = StringIO()
-    version_url = "{start_of_url}/version".format(start_of_url=start_of_url)
-    while True:
-        r = remote.run(args=['wget', '-q', '-O-', version_url, ],
-                       stdout=version_no, check_status=False)
-        if r.exitstatus != 0:
-            if config.get('wait_for_package'):
-                log.info('Package not there yet, waiting...')
-                time.sleep(15)
-                continue
-            raise VersionNotFoundError(version_url)
-        version = r.stdout.getvalue().strip()
-        log.info('Package version is %s', version)
-        break
-
-    tmp_vers = version_no.getvalue().strip()[1:]
-    if '-' in tmp_vers:
-        tmp_vers = tmp_vers.split('-')[0]
-    ldir = _get_local_dir(config, remote)
-    for cpack in rpm:
-        pkg2add = "{cpack}-{version}".format(cpack=cpack, version=tmp_vers)
-        pkg = None
-        if ldir:
-            pkg = "{ldir}/{cpack}-{trailer}".format(ldir=ldir, cpack=cpack, trailer=tmp_vers)
-            remote.run(
-                args = ['if', 'test', '-e',
-                        run.Raw(pkg), run.Raw(';'), 'then',
-                        'sudo', 'yum', 'remove', pkg, '-y', run.Raw(';'),
-                        'sudo', 'yum', 'install', pkg, '-y',
-                        run.Raw(';'), 'fi']
-            )
-        if pkg is None:
-            remote.run(args=['sudo', 'yum', 'install', pkg2add, '-y'])
-        else:
-            remote.run(
-                args = ['if', 'test', run.Raw('!'), '-e',
-                        run.Raw(pkg), run.Raw(';'), 'then',
-                        'sudo', 'yum', 'install', pkg2add, '-y',
-                        run.Raw(';'), 'fi'])
->>>>>>> 53723d43
 
 
 def purge_data(ctx):
@@ -823,7 +801,7 @@
             # FIXME: again, make extra_pkgs distro-agnostic
         pkgs += extra_pkgs
         node['project'] = project
-
+        
         deploy_style(ctx, node, remote, pkgs, system_type)
 
 
