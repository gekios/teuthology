import argparse

from mock import patch
from ..orchestra import cluster
from .. import misc
from ..config import config

import pytest


class FakeRemote(object):
    pass


def test_get_clients_simple():
    ctx = argparse.Namespace()
    remote = FakeRemote()
    ctx.cluster = cluster.Cluster(
        remotes=[
            (remote, ['client.0', 'client.1'])
        ],
    )
    g = misc.get_clients(ctx=ctx, roles=['client.1'])
    got = next(g)
    assert len(got) == 2
    assert got[0] == ('1')
    assert got[1] is remote
    with pytest.raises(StopIteration):
        next(g)


def test_get_http_log_path():
    # Fake configuration
    archive_server = "http://example.com/server_root"
    config.archive_server = archive_server
    archive_dir = "/var/www/archives"

    path = misc.get_http_log_path(archive_dir)
    assert path == "http://example.com/server_root/archives/"

    job_id = '12345'
    path = misc.get_http_log_path(archive_dir, job_id)
    assert path == "http://example.com/server_root/archives/12345/"

    # Inktank configuration
    archive_server = "http://qa-proxy.ceph.com/teuthology/"
    config.archive_server = archive_server
    archive_dir = "/var/lib/teuthworker/archive/teuthology-2013-09-12_11:49:50-ceph-deploy-master-testing-basic-vps"
    job_id = 31087
    path = misc.get_http_log_path(archive_dir, job_id)
    assert path == "http://qa-proxy.ceph.com/teuthology/teuthology-2013-09-12_11:49:50-ceph-deploy-master-testing-basic-vps/31087/"

    path = misc.get_http_log_path(archive_dir)
    assert path == "http://qa-proxy.ceph.com/teuthology/teuthology-2013-09-12_11:49:50-ceph-deploy-master-testing-basic-vps/"


class TestHostnames(object):
<<<<<<< HEAD
=======
    def setup(self):
        config._conf = dict()

    def teardown(self):
        config.load()
>>>>>>> 37e176bf

    def test_canonicalize_hostname(self):
        host_base = 'box1'
        result = misc.canonicalize_hostname(host_base)
        assert result == 'ubuntu@box1.front.sepia.ceph.com'

    def test_decanonicalize_hostname(self):
        host = 'ubuntu@box1.front.sepia.ceph.com'
        result = misc.decanonicalize_hostname(host)
        assert result == 'box1'

    def test_canonicalize_hostname_nouser(self):
        host_base = 'box1'
        result = misc.canonicalize_hostname(host_base, user=None)
        assert result == 'box1.front.sepia.ceph.com'

    def test_decanonicalize_hostname_nouser(self):
        host = 'box1.front.sepia.ceph.com'
        result = misc.decanonicalize_hostname(host)
<<<<<<< HEAD
        assert result == 'box1'
=======
        assert result == 'box1'

    def test_canonicalize_hostname_otherlab(self):
        config.lab_domain = 'example.com'
        host_base = 'box1'
        result = misc.canonicalize_hostname(host_base)
        assert result == 'ubuntu@box1.example.com'

    def test_decanonicalize_hostname_otherlab(self):
        config.lab_domain = 'example.com'
        host = 'ubuntu@box1.example.com'
        result = misc.decanonicalize_hostname(host)
        assert result == 'box1'


class TestMergeConfigs(object):
    """ Tests merge_config and deep_merge in teuthology.misc """

    @patch("os.path.exists")
    @patch("yaml.safe_load")
    @patch("__builtin__.file")
    def test_merge_configs(self, m_file, m_safe_load, m_exists):
        """ Only tests with one yaml file being passed, mainly just to test
            the loop logic.  The actual merge will be tested in subsequent
            tests.
        """
        expected = {"a": "b", "b": "c"}
        m_exists.return_value = True
        m_safe_load.return_value = expected
        result = misc.merge_configs(["path/to/config1"])
        assert result == expected
        m_file.assert_called_once_with("path/to/config1")

    def test_merge_configs_empty(self):
        assert misc.merge_configs([]) == {}

    def test_deep_merge(self):
        a = {"a": "b"}
        b = {"b": "c"}
        result = misc.deep_merge(a, b)
        assert result == {"a": "b", "b": "c"}

    def test_overwrite_deep_merge(self):
        a = {"a": "b"}
        b = {"a": "overwritten", "b": "c"}
        result = misc.deep_merge(a, b)
        assert result == {"a": "overwritten", "b": "c"}

    def test_list_deep_merge(self):
        a = [1, 2]
        b = [3, 4]
        result = misc.deep_merge(a, b)
        assert result == [1, 2, 3, 4]

    def test_missing_list_deep_merge(self):
        a = [1, 2]
        b = "not a list"
        with pytest.raises(AssertionError):
            misc.deep_merge(a, b)

    def test_missing_a_deep_merge(self):
        result = misc.deep_merge(None, [1, 2])
        assert result == [1, 2]

    def test_missing_b_deep_merge(self):
        result = misc.deep_merge([1, 2], None)
        assert result == [1, 2]

    def test_invalid_b_deep_merge(self):
        with pytest.raises(AssertionError):
            misc.deep_merge({"a": "b"}, "invalid")
>>>>>>> 37e176bf
<|MERGE_RESOLUTION|>--- conflicted
+++ resolved
@@ -55,14 +55,6 @@
 
 
 class TestHostnames(object):
-<<<<<<< HEAD
-=======
-    def setup(self):
-        config._conf = dict()
-
-    def teardown(self):
-        config.load()
->>>>>>> 37e176bf
 
     def test_canonicalize_hostname(self):
         host_base = 'box1'
@@ -82,78 +74,4 @@
     def test_decanonicalize_hostname_nouser(self):
         host = 'box1.front.sepia.ceph.com'
         result = misc.decanonicalize_hostname(host)
-<<<<<<< HEAD
-        assert result == 'box1'
-=======
-        assert result == 'box1'
-
-    def test_canonicalize_hostname_otherlab(self):
-        config.lab_domain = 'example.com'
-        host_base = 'box1'
-        result = misc.canonicalize_hostname(host_base)
-        assert result == 'ubuntu@box1.example.com'
-
-    def test_decanonicalize_hostname_otherlab(self):
-        config.lab_domain = 'example.com'
-        host = 'ubuntu@box1.example.com'
-        result = misc.decanonicalize_hostname(host)
-        assert result == 'box1'
-
-
-class TestMergeConfigs(object):
-    """ Tests merge_config and deep_merge in teuthology.misc """
-
-    @patch("os.path.exists")
-    @patch("yaml.safe_load")
-    @patch("__builtin__.file")
-    def test_merge_configs(self, m_file, m_safe_load, m_exists):
-        """ Only tests with one yaml file being passed, mainly just to test
-            the loop logic.  The actual merge will be tested in subsequent
-            tests.
-        """
-        expected = {"a": "b", "b": "c"}
-        m_exists.return_value = True
-        m_safe_load.return_value = expected
-        result = misc.merge_configs(["path/to/config1"])
-        assert result == expected
-        m_file.assert_called_once_with("path/to/config1")
-
-    def test_merge_configs_empty(self):
-        assert misc.merge_configs([]) == {}
-
-    def test_deep_merge(self):
-        a = {"a": "b"}
-        b = {"b": "c"}
-        result = misc.deep_merge(a, b)
-        assert result == {"a": "b", "b": "c"}
-
-    def test_overwrite_deep_merge(self):
-        a = {"a": "b"}
-        b = {"a": "overwritten", "b": "c"}
-        result = misc.deep_merge(a, b)
-        assert result == {"a": "overwritten", "b": "c"}
-
-    def test_list_deep_merge(self):
-        a = [1, 2]
-        b = [3, 4]
-        result = misc.deep_merge(a, b)
-        assert result == [1, 2, 3, 4]
-
-    def test_missing_list_deep_merge(self):
-        a = [1, 2]
-        b = "not a list"
-        with pytest.raises(AssertionError):
-            misc.deep_merge(a, b)
-
-    def test_missing_a_deep_merge(self):
-        result = misc.deep_merge(None, [1, 2])
-        assert result == [1, 2]
-
-    def test_missing_b_deep_merge(self):
-        result = misc.deep_merge([1, 2], None)
-        assert result == [1, 2]
-
-    def test_invalid_b_deep_merge(self):
-        with pytest.raises(AssertionError):
-            misc.deep_merge({"a": "b"}, "invalid")
->>>>>>> 37e176bf
+        assert result == 'box1'