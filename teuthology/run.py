--- conflicted
+++ resolved
@@ -8,13 +8,8 @@
 
 import teuthology
 from . import report
-<<<<<<< HEAD
 from .misc import get_user
 from .misc import read_config
-=======
-from .job_status import get_status
-from .misc import get_user, merge_configs
->>>>>>> 37e176bf
 from .nuke import nuke
 from .run_tasks import run_tasks
 from .repo_utils import fetch_qa_suite
@@ -154,23 +149,7 @@
     return summary
 
 
-<<<<<<< HEAD
     for task in ctx.config['tasks']:
-=======
-def validate_tasks(config):
-    """
-    Ensures that config tasks do not include 'kernel'.
-
-    Returns the original tasks key if found.  If not, returns an
-    empty list.
-    """
-    if 'tasks' not in config:
-        log.warning('No tasks specified. Continuing anyway...')
-        # return the default value for tasks
-        return []
-
-    for task in config['tasks']:
->>>>>>> 37e176bf
         msg = ('kernel installation shouldn be a base-level item, not part ' +
                'of the tasks list')
         assert 'kernel' not in task, msg
@@ -352,7 +331,6 @@
     try:
         run_tasks(tasks=config['tasks'], ctx=fake_ctx)
     finally:
-<<<<<<< HEAD
         if not ctx.summary.get('success') and bool(ctx.config.get('nuke-on-error')):
             # only unlock if we locked them in the first place
             nuke(ctx, ctx.lock)
@@ -379,8 +357,4 @@
             log.info('pass')
         else:
             log.info('FAIL')
-            sys.exit(1)
-=======
-        # print to stdout the results and possibly send an email on any errors
-        report_outcome(config, archive, fake_ctx.summary, fake_ctx)
->>>>>>> 37e176bf
+            sys.exit(1)