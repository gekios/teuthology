import logging
import re

from cStringIO import StringIO
from netifaces import ifaddresses

from .contextutil import safe_while
<<<<<<< HEAD
from .misc import delete_file, move_file, sh, sudo_write_file, write_file
=======
from .misc import delete_file, move_file, sh, sudo_write_file
>>>>>>> 81b5cc76
from .orchestra.remote import Remote
from .orchestra import run

log = logging.getLogger(__name__)


class Salt(object):

    def __init__(self, ctx, config, **kwargs):
        self.ctx = ctx
        self.job_id = ctx.config.get('job_id')
        self.cluster = ctx.cluster
        self.remotes = ctx.cluster.remotes
        self.minions = []
        # FIXME: this seems fragile (ens3 hardcoded)
        teuthology_ip_address = ifaddresses('ens3')[2][0]['addr']
        ip_addr = teuthology_ip_address.split('.')
        teuthology_remote_name = ('ubuntu@target{:03d}{:03d}{:03d}{:03d}'
                                  '.teuthology').format(
            int(ip_addr[0]),
            int(ip_addr[1]),
            int(ip_addr[2]),
            int(ip_addr[3]),
        )
        # If config has no master_remote attribute, Salt is being used
        # for worker deployment and the teuthology machine is the master.
        if not config:
            self.master_remote = Remote(teuthology_remote_name)
        else:
            self.master_remote = Remote(config.get('master_remote',
                                        teuthology_remote_name))
        log.debug('master_remote is {}'.format(self.master_remote))

        self.__generate_minion_keys()
        self.__preseed_minions()
        self.__set_minion_master()
        self.__start_master()
        self.__start_minions()

    def __generate_minion_keys(self):
        '''
        Generate minion key on salt master to be used to preseed this cluster's
        minions.
        '''
        for rem in self.remotes.iterkeys():
            minion_id = rem.hostname
            self.minions.append(minion_id)
            log.debug('minion: ID {}'.format(minion_id,))
            # mode 777 is necessary to be able to generate keys reliably
            # we hit this before:
            # https://github.com/saltstack/salt/issues/31565
            self.master_remote.run(args=[
                'sudo',
                'sh',
                '-c',
<<<<<<< HEAD
                ('if [ ! -d salt ]; then'
=======
                ('if [ ! -d salt ]; then '
>>>>>>> 81b5cc76
                 'mkdir -m 777 salt; fi')
            ])
            self.master_remote.run(args=[
                'sudo',
                'sh',
                '-c',
<<<<<<< HEAD
                ('if [ ! -d salt/minion-keys ]; then'
=======
                ('if [ ! -d salt/minion-keys ]; then '
>>>>>>> 81b5cc76
                 'mkdir -m 777 salt/minion-keys; fi')
            ])
            self.master_remote.run(args=[
                'sudo',
                'sh',
                '-c',
<<<<<<< HEAD
                ('if [ ! -f salt/minion-keys/{mid}.pem ]; then'
                 'salt-key --gen-keys={mid}'
                 '--gen-keys-dir=salt/minion-keys/;'
=======
                ('if [ ! -f salt/minion-keys/{mid}.pem ]; then '
                 'salt-key --gen-keys={mid}; '
                 '--gen-keys-dir=salt/minion-keys/; '
>>>>>>> 81b5cc76
                 ' fi').format(mid=minion_id)
            ])

    def __cleanup_keys(self):
        '''
        Remove this cluster's minion keys (files and accepted keys)
        '''
        for rem in self.remotes.iterkeys():
            minion_id = rem.hostname
            log.debug('Deleting minion key: ID {}'.format(minion_id))
            self.master_remote.run(args=['sudo', 'salt-key', '-y', '-d',
                                         '{}'.format(minion_id)])
            self.master_remote.run(args=[
                'sudo',
                'rm',
                'salt/minion-keys/{}.pem'.format(minion_id),
                'salt/minion-keys/{}.pub'.format(minion_id)]
            )

    def __preseed_minions(self):
        '''
        Preseed minions with generated and accepted keys, as well as the job_id
        grain and the minion id (the remotes hostname)
        '''
        grains = '''grains:
                      job_id: {}'''.format(self.job_id)
        grains_path = '/etc/salt/minion.d/job_id_grains.conf'
        for rem in self.remotes.iterkeys():
            minion_id = rem.hostname

            self.master_remote.run(args=[
                'sudo',
                'cp',
                'salt/minion-keys/{}.pub'.format(minion_id),
                '/etc/salt/pki/master/minions/{}'.format(minion_id)
            ])
            self.master_remote.run(args=[
                'sudo',
                'chown',
                'ubuntu',
                'salt/minion-keys/{}.pem'.format(minion_id),
                'salt/minion-keys/{}.pub'.format(minion_id)
            ])
            # copy the keys via the teuthology VM. The worker VMs can't ssh to
            # each other. scp -3 does a 3-point copy through the teuhology VM.
            sh('scp -3 {}:salt/minion-keys/{}.* {}:'.format(
                self.master_remote.name,
                minion_id, rem.name)
            )
            sudo_write_file(rem, grains_path, grains)
            sudo_write_file(rem, '/etc/salt/minion_id', minion_id)

            rem.run(
                args=[
                    # set proper owner and permissions on keys
                    'sudo',
                    'chown',
                    'root',
                    '{}.pem'.format(minion_id),
                    '{}.pub'.format(minion_id),
                    run.Raw(';'),
                    'sudo',
                    'chmod',
                    '600',
                    '{}.pem'.format(minion_id),
                    run.Raw(';'),
                    'sudo',
                    'chmod',
                    '644',
                    '{}.pub'.format(minion_id),
                ],
            )

            # move keys to correct location
            move_file(rem, '{}.pem'.format(minion_id),
                      '/etc/salt/pki/minion/minion.pem', sudo=True,
                      preserve_perms=False)
            move_file(rem, '{}.pub'.format(minion_id),
                      '/etc/salt/pki/minion/minion.pub', sudo=True,
                      preserve_perms=False)

    def __set_minion_master(self):
        """Points all minions to the master"""
        master_id = self.master_remote.hostname
        for rem in self.remotes.iterkeys():
            # remove old master public key if present. Minion will refuse to
            # start if master name changed but old key is present
            delete_file(rem, '/etc/salt/pki/minion/minion_master.pub',
                        sudo=True, check=False)

            # set master id
            sed_cmd = ('echo master: {} > '
                       '/etc/salt/minion.d/master.conf').format(master_id)
            rem.run(args=[
                'sudo',
                'sh',
                '-c',
                sed_cmd,
            ])

    def __start_master(self):
        """Starts salt-master.service on master_remote via SSH"""
        self.master_remote.run(args=[
            'sudo', 'systemctl', 'restart', 'salt-master.service'])

    def __stop_minions(self):
        """Stops salt-minion.service on all target VMs"""
        self.cluster.run(args=[
            'sudo', 'systemctl', 'stop', 'salt-minion.service'])

    def __start_minions(self):
        """Starts salt-minion.service on all target VMs"""
        self.cluster.run(args=[
            'sudo', 'systemctl', 'restart', 'salt-minion.service'])

    def __ping(self, ping_cmd, expected):
        with safe_while(sleep=5, tries=10,
                        action=ping_cmd) as proceed:
            while proceed():
                output = StringIO()
                self.master_remote.run(args=ping_cmd, stdout=output)
                responded = len(re.findall('True', output.getvalue()))
                log.debug('{} minion(s) responded'.format(responded))
                output.close()
                if (expected == responded):
                    return

    def ping_minion(self, mid):
        """Pings a minion, raises exception if it doesn't respond"""
        self.__ping(['sudo', 'salt', mid, 'test.ping'], 1)

    def ping_minions(self):
        """
        Pings minions with this cluser's job_id, raises exception if they
        don't respond
        """
        self.__ping([
            'sudo', 'salt', '-C', 'G@job_id:{}'.format(self.job_id),
            'test.ping'], len(self.remotes))<|MERGE_RESOLUTION|>--- conflicted
+++ resolved
@@ -5,11 +5,7 @@
 from netifaces import ifaddresses
 
 from .contextutil import safe_while
-<<<<<<< HEAD
-from .misc import delete_file, move_file, sh, sudo_write_file, write_file
-=======
 from .misc import delete_file, move_file, sh, sudo_write_file
->>>>>>> 81b5cc76
 from .orchestra.remote import Remote
 from .orchestra import run
 
@@ -65,37 +61,23 @@
                 'sudo',
                 'sh',
                 '-c',
-<<<<<<< HEAD
-                ('if [ ! -d salt ]; then'
-=======
                 ('if [ ! -d salt ]; then '
->>>>>>> 81b5cc76
                  'mkdir -m 777 salt; fi')
             ])
             self.master_remote.run(args=[
                 'sudo',
                 'sh',
                 '-c',
-<<<<<<< HEAD
-                ('if [ ! -d salt/minion-keys ]; then'
-=======
                 ('if [ ! -d salt/minion-keys ]; then '
->>>>>>> 81b5cc76
                  'mkdir -m 777 salt/minion-keys; fi')
             ])
             self.master_remote.run(args=[
                 'sudo',
                 'sh',
                 '-c',
-<<<<<<< HEAD
-                ('if [ ! -f salt/minion-keys/{mid}.pem ]; then'
-                 'salt-key --gen-keys={mid}'
-                 '--gen-keys-dir=salt/minion-keys/;'
-=======
                 ('if [ ! -f salt/minion-keys/{mid}.pem ]; then '
                  'salt-key --gen-keys={mid}; '
                  '--gen-keys-dir=salt/minion-keys/; '
->>>>>>> 81b5cc76
                  ' fi').format(mid=minion_id)
             ])
 
