--- conflicted
+++ resolved
@@ -14,31 +14,6 @@
 log = logging.getLogger(__name__)
 
 
-<<<<<<< HEAD
-class UseSalt(object):
-
-    def __init__(self, machine_type, os_type):
-        self.machine_type = machine_type
-        self.os_type = os_type
-
-    def openstack(self):
-        if self.machine_type == 'openstack':
-            return True
-        return False
-
-    def suse(self):
-        if self.os_type in ['opensuse', 'sle']:
-            return True
-        return False
-
-    def use_salt(self):
-        if self.openstack() and self.suse():
-           return True
-        return False
-
-
-=======
->>>>>>> d62ac7c6
 class Salt(object):
 
     def __init__(self, ctx, config, **kwargs):
