import logging
import re

from cStringIO import StringIO
from netifaces import ifaddresses

from .contextutil import safe_while
from .misc import delete_file, move_file, sh, sudo_write_file
from .orchestra.remote import Remote
from .orchestra import run

log = logging.getLogger(__name__)


class Salt(object):

    def __init__(self, ctx, config, **kwargs):
        self.ctx = ctx
        self.job_id = ctx.config.get('job_id')
        self.cluster = ctx.cluster
        self.remotes = ctx.cluster.remotes
        self.minions = []
        # FIXME: this seems fragile (ens3 hardcoded)
        teuthology_ip_address = ifaddresses('ens3')[2][0]['addr']
        ip_addr = teuthology_ip_address.split('.')
        teuthology_remote_name = ('ubuntu@target{:03d}{:03d}{:03d}{:03d}'
                                  '.teuthology').format(
            int(ip_addr[0]),
            int(ip_addr[1]),
            int(ip_addr[2]),
            int(ip_addr[3]),
        )
        # If config has no master_remote attribute, Salt is being used
        # for worker deployment and the teuthology machine is the master.
        if not config:
            self.master_remote = Remote(teuthology_remote_name)
        else:
            self.master_remote = Remote(config.get('master_remote',
                                        teuthology_remote_name))
        log.debug('master_remote is {}'.format(self.master_remote))

        self.__generate_minion_keys()
        self.__preseed_minions()
        self.__set_minion_master()
        self.__start_master()
        self.__start_minions()

    def __generate_minion_keys(self):
        '''
        Generate minion key on salt master to be used to preseed this cluster's
        minions.
        '''
        for rem in self.remotes.iterkeys():
            minion_id = rem.hostname
            self.minions.append(minion_id)
            log.debug('minion: ID {}'.format(minion_id,))
            # mode 777 is necessary to be able to generate keys reliably
            # we hit this before:
            # https://github.com/saltstack/salt/issues/31565
            self.master_remote.run(args=[
                'sudo',
                'sh',
                '-c',
<<<<<<< HEAD
                ('if [ ! -d salt ]; then '
                 'mkdir -m 777 salt; fi')
=======
                'test -d salt || mkdir -m 777 salt',
>>>>>>> ec507c21
            ])
            self.master_remote.run(args=[
                'sudo',
                'sh',
                '-c',
<<<<<<< HEAD
                ('if [ ! -d salt/minion-keys ]; then '
                 'mkdir -m 777 salt/minion-keys; fi')
=======
                'test -d salt/minion-keys || mkdir -m 777 salt/minion-keys',
>>>>>>> ec507c21
            ])
            self.master_remote.run(args=[
                'sudo',
                'sh',
                '-c',
                ('if [ ! -f salt/minion-keys/{mid}.pem ]; then '
                 'salt-key --gen-keys={mid} '
                 '--gen-keys-dir=salt/minion-keys/; '
<<<<<<< HEAD
                 ' fi').format(mid=minion_id)
=======
                 ' fi').format(mid=minion_id),
>>>>>>> ec507c21
            ])

    def __cleanup_keys(self):
        '''
        Remove this cluster's minion keys (files and accepted keys)
        '''
        for rem in self.remotes.iterkeys():
            minion_id = rem.hostname
            log.debug('Deleting minion key: ID {}'.format(minion_id))
            self.master_remote.run(args=['sudo', 'salt-key', '-y', '-d',
                                         '{}'.format(minion_id)])
            self.master_remote.run(args=[
                'sudo',
                'rm',
                'salt/minion-keys/{}.pem'.format(minion_id),
<<<<<<< HEAD
                'salt/minion-keys/{}.pub'.format(minion_id)]
            )
=======
                'salt/minion-keys/{}.pub'.format(minion_id),
            ])
>>>>>>> ec507c21

    def __preseed_minions(self):
        '''
        Preseed minions with generated and accepted keys, as well as the job_id
        grain and the minion id (the remotes hostname)
        '''
        grains = '''grains:
                      job_id: {}'''.format(self.job_id)
        grains_path = '/etc/salt/minion.d/job_id_grains.conf'
        for rem in self.remotes.iterkeys():
            minion_id = rem.hostname

            self.master_remote.run(args=[
                'sudo',
                'cp',
                'salt/minion-keys/{}.pub'.format(minion_id),
<<<<<<< HEAD
                '/etc/salt/pki/master/minions/{}'.format(minion_id)
=======
                '/etc/salt/pki/master/minions/{}'.format(minion_id),
>>>>>>> ec507c21
            ])
            self.master_remote.run(args=[
                'sudo',
                'chown',
                'ubuntu',
                'salt/minion-keys/{}.pem'.format(minion_id),
<<<<<<< HEAD
                'salt/minion-keys/{}.pub'.format(minion_id)
=======
                'salt/minion-keys/{}.pub'.format(minion_id),
>>>>>>> ec507c21
            ])
            # copy the keys via the teuthology VM. The worker VMs can't ssh to
            # each other. scp -3 does a 3-point copy through the teuhology VM.
            sh('scp -3 {}:salt/minion-keys/{}.* {}:'.format(
                self.master_remote.name,
<<<<<<< HEAD
                minion_id, rem.name)
            )
=======
                minion_id, rem.name))
>>>>>>> ec507c21
            sudo_write_file(rem, grains_path, grains)
            sudo_write_file(rem, '/etc/salt/minion_id', minion_id)

            rem.run(
                args=[
                    # set proper owner and permissions on keys
                    'sudo',
                    'chown',
                    'root',
                    '{}.pem'.format(minion_id),
                    '{}.pub'.format(minion_id),
                    run.Raw(';'),
                    'sudo',
                    'chmod',
                    '600',
                    '{}.pem'.format(minion_id),
                    run.Raw(';'),
                    'sudo',
                    'chmod',
                    '644',
                    '{}.pub'.format(minion_id),
                ],
            )

            # move keys to correct location
            move_file(rem, '{}.pem'.format(minion_id),
                      '/etc/salt/pki/minion/minion.pem', sudo=True,
                      preserve_perms=False)
            move_file(rem, '{}.pub'.format(minion_id),
                      '/etc/salt/pki/minion/minion.pub', sudo=True,
                      preserve_perms=False)

    def __set_minion_master(self):
        """Points all minions to the master"""
        master_id = self.master_remote.hostname
        for rem in self.remotes.iterkeys():
            # remove old master public key if present. Minion will refuse to
            # start if master name changed but old key is present
            delete_file(rem, '/etc/salt/pki/minion/minion_master.pub',
                        sudo=True, check=False)

            # set master id
            sed_cmd = ('echo master: {} > '
                       '/etc/salt/minion.d/master.conf').format(master_id)
            rem.run(args=[
                'sudo',
                'sh',
                '-c',
                sed_cmd,
            ])

    def __start_master(self):
        """Starts salt-master.service on master_remote via SSH"""
        self.master_remote.run(args=[
            'sudo', 'systemctl', 'restart', 'salt-master.service'])

    def __stop_minions(self):
        """Stops salt-minion.service on all target VMs"""
        self.cluster.run(args=[
            'sudo', 'systemctl', 'stop', 'salt-minion.service'])

    def __start_minions(self):
        """Starts salt-minion.service on all target VMs"""
        self.cluster.run(args=[
            'sudo', 'systemctl', 'restart', 'salt-minion.service'])

    def __ping(self, ping_cmd, expected):
        with safe_while(sleep=5, tries=10,
                        action=ping_cmd) as proceed:
            while proceed():
                output = StringIO()
                self.master_remote.run(args=ping_cmd, stdout=output)
                responded = len(re.findall('True', output.getvalue()))
                log.debug('{} minion(s) responded'.format(responded))
                output.close()
                if (expected == responded):
                    return

    def ping_minion(self, mid):
        """Pings a minion, raises exception if it doesn't respond"""
        self.__ping(['sudo', 'salt', mid, 'test.ping'], 1)

    def ping_minions(self):
        """
        Pings minions with this cluser's job_id, raises exception if they
        don't respond
        """
        self.__ping([
            'sudo', 'salt', '-C', 'G@job_id:{}'.format(self.job_id),
            'test.ping'], len(self.remotes))<|MERGE_RESOLUTION|>--- conflicted
+++ resolved
@@ -61,23 +61,13 @@
                 'sudo',
                 'sh',
                 '-c',
-<<<<<<< HEAD
-                ('if [ ! -d salt ]; then '
-                 'mkdir -m 777 salt; fi')
-=======
                 'test -d salt || mkdir -m 777 salt',
->>>>>>> ec507c21
-            ])
-            self.master_remote.run(args=[
-                'sudo',
-                'sh',
-                '-c',
-<<<<<<< HEAD
-                ('if [ ! -d salt/minion-keys ]; then '
-                 'mkdir -m 777 salt/minion-keys; fi')
-=======
+            ])
+            self.master_remote.run(args=[
+                'sudo',
+                'sh',
+                '-c',
                 'test -d salt/minion-keys || mkdir -m 777 salt/minion-keys',
->>>>>>> ec507c21
             ])
             self.master_remote.run(args=[
                 'sudo',
@@ -86,11 +76,7 @@
                 ('if [ ! -f salt/minion-keys/{mid}.pem ]; then '
                  'salt-key --gen-keys={mid} '
                  '--gen-keys-dir=salt/minion-keys/; '
-<<<<<<< HEAD
-                 ' fi').format(mid=minion_id)
-=======
                  ' fi').format(mid=minion_id),
->>>>>>> ec507c21
             ])
 
     def __cleanup_keys(self):
@@ -106,13 +92,8 @@
                 'sudo',
                 'rm',
                 'salt/minion-keys/{}.pem'.format(minion_id),
-<<<<<<< HEAD
-                'salt/minion-keys/{}.pub'.format(minion_id)]
-            )
-=======
                 'salt/minion-keys/{}.pub'.format(minion_id),
             ])
->>>>>>> ec507c21
 
     def __preseed_minions(self):
         '''
@@ -129,33 +110,20 @@
                 'sudo',
                 'cp',
                 'salt/minion-keys/{}.pub'.format(minion_id),
-<<<<<<< HEAD
-                '/etc/salt/pki/master/minions/{}'.format(minion_id)
-=======
                 '/etc/salt/pki/master/minions/{}'.format(minion_id),
->>>>>>> ec507c21
             ])
             self.master_remote.run(args=[
                 'sudo',
                 'chown',
                 'ubuntu',
                 'salt/minion-keys/{}.pem'.format(minion_id),
-<<<<<<< HEAD
-                'salt/minion-keys/{}.pub'.format(minion_id)
-=======
                 'salt/minion-keys/{}.pub'.format(minion_id),
->>>>>>> ec507c21
             ])
             # copy the keys via the teuthology VM. The worker VMs can't ssh to
             # each other. scp -3 does a 3-point copy through the teuhology VM.
             sh('scp -3 {}:salt/minion-keys/{}.* {}:'.format(
                 self.master_remote.name,
-<<<<<<< HEAD
-                minion_id, rem.name)
-            )
-=======
                 minion_id, rem.name))
->>>>>>> ec507c21
             sudo_write_file(rem, grains_path, grains)
             sudo_write_file(rem, '/etc/salt/minion_id', minion_id)
 
