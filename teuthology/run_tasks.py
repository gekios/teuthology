--- conflicted
+++ resolved
@@ -52,19 +52,8 @@
             if hasattr(manager, '__enter__'):
                 manager.__enter__()
                 stack.append((taskname, manager))
-<<<<<<< HEAD
     except Exception as e:
         ctx.summary['success'] = False
-=======
-    except BaseException as e:
-        if isinstance(e, ConnectionLostError):
-            # Prevent connection issues being flagged as failures
-            set_status(ctx.summary, 'dead')
-        else:
-            # the status may have been set to dead, leave it as-is if so
-            if not ctx.summary.get('status', '') == 'dead':
-                set_status(ctx.summary, 'fail')
->>>>>>> 37e176bf
         if 'failure_reason' not in ctx.summary:
             ctx.summary['failure_reason'] = str(e)
         log.exception('Saw exception from tasks.')
