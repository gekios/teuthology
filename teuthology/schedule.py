import pprint
import yaml

import teuthology.beanstalk
from teuthology.misc import get_user, merge_configs
from teuthology import report


def main(args):
    if not args['--last-in-suite']:
        if args['--email']:
            raise ValueError(
                '--email is only applicable to the last job in a suite')
        if args['--timeout']:
            raise ValueError(
                '--timeout is only applicable to the last job in a suite')

    name = args['--name']
    if not name or name.isdigit():
        raise ValueError("Please use a more descriptive value for --name")
    job_config = build_config(args)
    if args['--dry-run']:
        pprint.pprint(job_config)
    else:
        schedule_job(job_config, args['--num'])


def build_config(args):
    """
    Given a dict of arguments, build a job config
    """
    config_paths = args.get('<conf_file>', list())
<<<<<<< HEAD
    conf_dict = dict()
    for conf_path in config_paths:
        with file(conf_path) as partial_file:
            partial_dict = yaml.safe_load(partial_file)
        conf_dict = deep_merge(conf_dict, partial_dict)
=======
    conf_dict = merge_configs(config_paths)
>>>>>>> 37e176bf
    # strip out targets; the worker will allocate new ones when we run
    # the job with --lock.
    if 'targets' in conf_dict:
        del conf_dict['targets']
    args['config'] = conf_dict

    owner = args['--owner']
    if owner is None:
        owner = 'scheduled_{user}'.format(user=get_user())

    job_config = dict(
        name=args['--name'],
        last_in_suite=args['--last-in-suite'],
        email=args['--email'],
        description=args['--description'],
        owner=owner,
        verbose=args['--verbose'],
        machine_type=args['--worker'],
        tube=args['--worker'],
        priority=int(args['--priority']),
    )
    # Update the dict we just created, and not the other way around, to let
    # settings in the yaml override what's passed on the command line. This is
    # primarily to accommodate jobs with multiple machine types.
    job_config.update(conf_dict)
    if args['--timeout'] is not None:
        job_config['results_timeout'] = args['--timeout']
    return job_config


def schedule_job(job_config, num=1):
    """
    Schedule a job.

    :param job_config: The complete job dict
    :param num:      The number of times to schedule the job
    """
    num = int(num)
    job = yaml.safe_dump(job_config)
    tube = job_config.pop('tube')
    beanstalk = teuthology.beanstalk.connect()
    beanstalk.use(tube)
    while num > 0:
        jid = beanstalk.put(
            job,
            ttr=60 * 60 * 24,
            priority=job_config['priority'],
        )
        print 'Job scheduled with name {name} and ID {jid}'.format(
            name=job_config['name'], jid=jid)
        job_config['job_id'] = str(jid)
        report.try_push_job_info(job_config, dict(status='queued'))
        num -= 1<|MERGE_RESOLUTION|>--- conflicted
+++ resolved
@@ -30,15 +30,11 @@
     Given a dict of arguments, build a job config
     """
     config_paths = args.get('<conf_file>', list())
-<<<<<<< HEAD
     conf_dict = dict()
     for conf_path in config_paths:
         with file(conf_path) as partial_file:
             partial_dict = yaml.safe_load(partial_file)
         conf_dict = deep_merge(conf_dict, partial_dict)
-=======
-    conf_dict = merge_configs(config_paths)
->>>>>>> 37e176bf
     # strip out targets; the worker will allocate new ones when we run
     # the job with --lock.
     if 'targets' in conf_dict:
