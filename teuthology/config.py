--- conflicted
+++ resolved
@@ -109,16 +109,13 @@
         'archive_base': '/var/lib/teuthworker/archive',
         'automated_scheduling': False,
         'ceph_git_base_url': 'https://github.com/ceph/',
-<<<<<<< HEAD
         'lab_domain': 'suse.de',
-=======
->>>>>>> 41ecae7a
         'lock_server': 'http://paddles.front.sepia.ceph.com/',
         'max_job_time': 259200,  # 3 days
         'results_server': 'http://paddles.front.sepia.ceph.com/',
         'src_base_path': os.path.expanduser('~/src'),
         'verify_host_keys': True,
-        'watchdog_interval': 500,
+        'watchdog_interval': 120,
     }
 
     def __init__(self):
