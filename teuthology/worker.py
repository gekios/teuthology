import logging
import os
import subprocess
import sys
import tempfile
import time
import yaml

from datetime import datetime

from teuthology import setup_log_file
from . import beanstalk
from . import report
from . import safepath
from .config import config as teuth_config
from .exceptions import BranchNotFoundError
from .kill import kill_job
from .misc import read_config
from .repo_utils import fetch_qa_suite, fetch_teuthology

log = logging.getLogger(__name__)
start_time = datetime.utcnow()
restart_file_path = '/tmp/teuthology-restart-workers'


def need_restart():
    if not os.path.exists(restart_file_path):
        return False
    file_mtime = datetime.utcfromtimestamp(os.path.getmtime(restart_file_path))
    if file_mtime > start_time:
        return True
    else:
        return False


def restart():
    args = sys.argv[:]
    args.insert(0, sys.executable)
    os.execv(sys.executable, args)


def install_except_hook():
    """
    Install an exception hook that first logs any uncaught exception, then
    raises it.
    """
    def log_exception(exc_type, exc_value, exc_traceback):
        if not issubclass(exc_type, KeyboardInterrupt):
            log.critical("Uncaught exception", exc_info=(exc_type, exc_value,
                                                         exc_traceback))
        sys.__excepthook__(exc_type, exc_value, exc_traceback)
    sys.excepthook = log_exception


def main(ctx):
    loglevel = logging.INFO
    if ctx.verbose:
        loglevel = logging.DEBUG
    log.setLevel(loglevel)

    log_file_path = os.path.join(ctx.log_dir, 'worker.{tube}.{pid}'.format(
        pid=os.getpid(), tube=ctx.tube,))
    setup_log_file(log_file_path)

    install_except_hook()

    if not os.path.isdir(ctx.archive_dir):
        sys.exit("{prog}: archive directory must exist: {path}".format(
            prog=os.path.basename(sys.argv[0]),
            path=ctx.archive_dir,
        ))
    else:
        teuth_config.archive_base = ctx.archive_dir

    read_config(ctx)

    connection = beanstalk.connect()
    beanstalk.watch_tube(connection, ctx.tube)
    result_proc = None

    #fetch_teuthology('master')
    #fetch_qa_suite('master')

    while True:
        # Check to see if we have a teuthology-results process hanging around
        # and if so, read its return code so that it can exit.
        if result_proc is not None and result_proc.poll() is not None:
            log.debug("teuthology-results exited with code: %s",
                      result_proc.returncode)
            result_proc = None

        if need_restart():
            restart()

        job = connection.reserve(timeout=60)
        if job is None:
            continue

        # bury the job so it won't be re-run if it fails
        log.info('burry...')
        job.bury()
        log.info('Reserved job %d', job.jid)
        log.info('Config is: %s', job.body)
        job_config = yaml.safe_load(job.body)

        job_config['job_id'] = str(job.jid)
        safe_archive = safepath.munge(job_config['name'])
        job_config['worker_log'] = log_file_path
        archive_path_full = os.path.join(
            ctx.archive_dir, safe_archive, str(job.jid))
        job_config['archive_path'] = archive_path_full

        # If the teuthology branch was not specified, default to master and
        # store that value.
        teuthology_branch = job_config.get('teuthology_branch', 'master')
        job_config['teuthology_branch'] = teuthology_branch

        try:
            #####teuth_path = fetch_teuthology(branch=teuthology_branch)
            # For the teuthology tasks, we look for suite_branch, and if we
            # don't get that, we look for branch, and fall back to 'master'.
            # last-in-suite jobs don't have suite_branch or branch set.
            ceph_branch = job_config.get('branch', 'master')
            suite_branch = job_config.get('suite_branch', ceph_branch)
<<<<<<< HEAD
            job_config['suite_path'] = '/home/jenkins/src/ceph-qa-suite_firefly'#fetch_qa_suite(suite_branch)
        except BranchNotFoundError:
            log.exception(
                "Branch not found; throwing job away")
            # Optionally, we could mark the job as dead, but we don't have a
            # great way to express why it is dead.
            report.try_delete_jobs(job_config['name'],
                                   job_config['job_id'])
=======
            job_config['suite_path'] = fetch_qa_suite(suite_branch)
        except BranchNotFoundError as exc:
            log.exception("Branch not found; marking job as dead")
            report.try_push_job_info(
                job_config,
                dict(status='dead', failure_reason=str(exc))
            )
>>>>>>> 37e176bf
            continue

        teuth_bin_path = '/home/jenkins/.virtualenv/bin'#os.path.join(teuth_path, 'virtualenv', 'bin')
        if not os.path.isdir(teuth_bin_path):
            raise RuntimeError("teuthology branch %s at %s not bootstrapped!" %
                               (teuthology_branch, teuth_bin_path))

        if job_config.get('last_in_suite'):
            if teuth_config.results_server:
                report.try_delete_jobs(job_config['name'],
                                       job_config['job_id'])
            log.info('Generating results email for %s', job_config['name'])
            args = [
                os.path.join(teuth_bin_path, 'teuthology-results'),
                '--timeout',
                str(job_config.get('results_timeout',
                                   teuth_config.results_timeout)),
                '--email',
                job_config['email'],
                '--archive-dir',
                os.path.join(ctx.archive_dir, safe_archive),
                '--name',
                job_config['name'],
            ]
            # Execute teuthology-results, passing 'preexec_fn=os.setpgrp' to
            # make sure that it will continue to run if this worker process
            # dies (e.g. because of a restart)
            result_proc = subprocess.Popen(args=args, preexec_fn=os.setpgrp)
            log.info("teuthology-results PID: %s", result_proc.pid)
        else:
            log.info('Creating archive dir %s', archive_path_full)
            safepath.makedirs(ctx.archive_dir, safe_archive)
            log.info('Running job %d', job.jid)
            run_job(job_config, teuth_bin_path)
        job.delete()


def run_with_watchdog(process, job_config):
    job_start_time = datetime.utcnow()

    # Only push the information that's relevant to the watchdog, to save db
    # load
    job_info = dict(
        name=job_config['name'],
        job_id=job_config['job_id'],
    )

    # Sleep once outside of the loop to avoid double-posting jobs
    log.info('teuth_config.watchdog_interval - '+str(teuth_config.watchdog_interval))
    time.sleep(teuth_config.watchdog_interval)
    symlink_worker_log(job_config['worker_log'], job_config['archive_path'])
    while process.poll() is None:
        # Kill jobs that have been running longer than the global max
        run_time = datetime.utcnow() - job_start_time
        total_seconds = run_time.days * 60 * 60 * 24 + run_time.seconds
        if total_seconds > teuth_config.max_job_time:
            log.warning("Job ran longer than {max}s. Killing...".format(
                max=teuth_config.max_job_time))
            kill_job(job_info['name'], job_info['job_id'],
                     teuth_config.archive_base)

        # calling this without a status just updates the jobs updated time
        report.try_push_job_info(job_info)
        time.sleep(teuth_config.watchdog_interval)

    # The job finished. Let's make sure paddles knows.
    branches_sans_reporting = ('argonaut', 'bobtail', 'cuttlefish', 'dumpling')
    if job_config.get('teuthology_branch') in branches_sans_reporting:
        # The job ran with a teuthology branch that may not have the reporting
        # feature. Let's call teuthology-report (which will be from the master
        # branch) to report the job manually.
        cmd = "teuthology-report -v -D -r {run_name} -j {job_id}".format(
            run_name=job_info['name'],
            job_id=job_info['job_id'])
        try:
            log.info("Executing %s" % cmd)
            report_proc = subprocess.Popen(cmd, shell=True,
                                           stdout=subprocess.PIPE,
                                           stderr=subprocess.STDOUT)
            while report_proc.poll() is None:
                for line in report_proc.stdout.readlines():
                    log.info(line.strip())
                time.sleep(1)
            log.info("Reported results via the teuthology-report command")
        except Exception:
            log.exception("teuthology-report failed")
    else:
        # Let's make sure that paddles knows the job is finished. We don't know
        # the status, but if it was a pass or fail it will have already been
        # reported to paddles. In that case paddles ignores the 'dead' status.
        # If the job was killed, paddles will use the 'dead' status.
        report.try_push_job_info(job_info, dict(status='dead'))


def run_job(job_config, teuth_bin_path):
    suite_path = job_config['suite_path']
    arg = [
        os.path.join(teuth_bin_path, 'teuthology'),
    ]
    # The following is for compatibility with older schedulers, from before we
    # started merging the contents of job_config['config'] into job_config
    # itself.
    if 'config' in job_config:
        inner_config = job_config.pop('config')
        if not isinstance(inner_config, dict):
            log.warn("run_job: job_config['config'] isn't a dict, it's a %s",
                     str(type(inner_config)))
        else:
            job_config.update(inner_config)

    if job_config['verbose']:
        arg.append('-v')

    arg.extend([
        '--lock',
        '--block',
        '--owner', job_config['owner'],
        '--archive', job_config['archive_path'],
        '--name', job_config['name'],
    ])
    if job_config['description'] is not None:
        arg.extend(['--description', job_config['description']])
    arg.append('--')

    with tempfile.NamedTemporaryFile(prefix='teuthology-worker.',
                                     suffix='.tmp',) as tmp:
        yaml.safe_dump(data=job_config, stream=tmp)
        tmp.flush()
        arg.append(tmp.name)
        env = os.environ.copy()
        python_path = env.get('PYTHONPATH', '')
        python_path = ':'.join([suite_path, python_path]).strip(':')
        env['PYTHONPATH'] = python_path
        p = subprocess.Popen(args=arg, env=env)
        log.info("Job archive: %s", job_config['archive_path'])
        log.info("Job PID: %s", str(p.pid))

        if teuth_config.results_server:
            log.info("Running with watchdog")
            try:
                run_with_watchdog(p, job_config)
            except Exception:
                log.exception("run_with_watchdog had an unhandled exception")
                raise
        else:
            log.info("Running without watchdog")
            # This sleep() is to give the child time to start up and create the
            # archive dir.
            time.sleep(5)
            symlink_worker_log(job_config['worker_log'],
                               job_config['archive_path'])
            p.wait()

        if p.returncode != 0:
            log.error('Child exited with code %d', p.returncode)
        else:
            log.info('Success!')


def symlink_worker_log(worker_log_path, archive_dir):
    try:
        log.debug("Worker log: %s", worker_log_path)
        os.symlink(worker_log_path, os.path.join(archive_dir, 'worker.log'))
    except Exception:
        log.exception("Failed to symlink worker log")<|MERGE_RESOLUTION|>--- conflicted
+++ resolved
@@ -122,7 +122,6 @@
             # last-in-suite jobs don't have suite_branch or branch set.
             ceph_branch = job_config.get('branch', 'master')
             suite_branch = job_config.get('suite_branch', ceph_branch)
-<<<<<<< HEAD
             job_config['suite_path'] = '/home/jenkins/src/ceph-qa-suite_firefly'#fetch_qa_suite(suite_branch)
         except BranchNotFoundError:
             log.exception(
@@ -131,15 +130,6 @@
             # great way to express why it is dead.
             report.try_delete_jobs(job_config['name'],
                                    job_config['job_id'])
-=======
-            job_config['suite_path'] = fetch_qa_suite(suite_branch)
-        except BranchNotFoundError as exc:
-            log.exception("Branch not found; marking job as dead")
-            report.try_push_job_info(
-                job_config,
-                dict(status='dead', failure_reason=str(exc))
-            )
->>>>>>> 37e176bf
             continue
 
         teuth_bin_path = '/home/jenkins/.virtualenv/bin'#os.path.join(teuth_path, 'virtualenv', 'bin')
